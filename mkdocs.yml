site_name: TruLens
site_description: Evaluate and track LLM applications. Explain Deep Neural Nets.

repo_name: truera/trulens
repo_url: https://github.com/truera/trulens

markdown_extensions:
  # https://squidfunk.github.io/mkdocs-material/reference/mathjax/
  - pymdownx.arithmatex:
      generic: true
  - admonition
  - codehilite:
      guess_lang: false
  - footnotes
  - toc:
      permalink: true
  - pymdownx.arithmatex
  - pymdownx.betterem:
      smart_enable: all
  - pymdownx.caret
  - pymdownx.critic
  - pymdownx.details
  - pymdownx.extra
  - pymdownx.inlinehilite
  - pymdownx.magiclink
  - pymdownx.mark
  - pymdownx.smartsymbols
  - pymdownx.superfences
  - pymdownx.tasklist:
      custom_checkbox: true
  - pymdownx.tilde
  - mdx_math:
      enable_dollar_delimiter: True #for use of inline $..$
  - markdown_include.include:
      base_path: docs
  - attr_list

plugins:
  - mkdocs-jupyter
  - mkdocstrings:
      default_handler: python
      handlers:
        python:
          rendering:
            show_root_heading: false
            show_source: true
          selection:
            filters:
              - "!^_" # exlude all members starting with _
              - "^__init__$" # but always include __init__ modules and methods
              - "^__call__$" # and __call__ methods
      watch:
        - trulens_explain/trulens
  - search

theme:
  name: material
  icon:
    repo: fontawesome/brands/github
  custom_dir: docs/overrides/
  palette:
    scheme: trulens
  #font:
  #  text: Source Sans Pro
  favicon: img/favicon.ico
  logo: img/squid.png
  features:
    - navigation.indexes
    - navigation.top
    - navigation.tracking
    - navigation.path
    - search.share
    - search.suggest
    - toc.follow
    - content.code.copy

nav:
  - Home: index.md
<<<<<<< HEAD
  - Getting Started:
      - 🚀 Installation: trulens_eval/install.md
      - ⚡ Quickstarts:
          - Quickstart: trulens_eval/quickstart.ipynb
          - LangChain Quickstart: trulens_eval/langchain_quickstart.ipynb
          - Llama-Index Quickstart: trulens_eval/llama_index_quickstart.ipynb
          - Text to Text Quickstart: trulens_eval/text2text_quickstart.ipynb
          - Ground Truth Evaluation Quickstart: trulens_eval/groundtruth_evals.ipynb
          - Human Feedback Quickstart: trulens_eval/human_feedback.ipynb
      - 🧠 Core Concepts:
          - Feedback Functions: trulens_eval/core_concepts_feedback_functions.md
          - RAG Triad: trulens_eval/core_concepts_rag_triad.md
          - Honest, Harmless, Helpful Evals: trulens_eval/core_concepts_honest_harmless_helpful_evals.md
  - Evaluation:
      - 🎯 Feedback Function Overview:
          - What is a Feedback Function?: trulens_eval/feedback_function_overview.md
          - Anatomy of a Feedback Function: trulens_eval/feedback_function_anatomy.md
      - 🏃 Running Feedback Functions:
          - Running with your app: trulens_eval/feedback_functions_running_with_app.md
          - Running on existing data: trulens_eval/feedback_functions_existing_data.md
      - 🫵 Feedback Selectors:
          - Overview: trulens_eval/feedback_selectors.md
          - Selecting Components: trulens_eval/selecting_components.md
          - Available shortcuts: trulens_eval/selector_shortcuts.md
      - 💪 Feedback Providers:
          - OpenAI: trulens_eval/api/openai_provider.md
          - AzureOpenAI: trulens_eval/api/azureopenai_provider.md
          - AWS Bedrock: trulens_eval/api/bedrock_provider.md
          - HuggingFace: trulens_eval/api/huggingface_provider.md
          - LiteLLM: trulens_eval/api/litellm_provider.md
          - Langchain: trulens_eval/api/langchain_provider.md
      - 📚 Feedback Implementations:
          - Stock Feedback Functions: trulens_eval/api/feedback.md
          - Custom Feedback Functions: trulens_eval/custom_feedback_functions.ipynb
      - 🎲 Generating Test Cases:
          - Generating Test Cases: trulens_eval/generate_test_cases.md
      - ✅ Feedback Evaluations:
          - Answer Relevance: trulens_eval/answer_relevance_smoke_tests.ipynb
          - Context Relevance: trulens_eval/context_relevance_smoke_tests.ipynb
          - Groundedness: trulens_eval/groundedness_smoke_tests.ipynb
  - Tracking:
      - 🎺 Instrumentation:
          - Overview: trulens_eval/trulens_instrumentation.ipynb
          - LangChain Integration: trulens_eval/langchain_instrumentation.ipynb
          - Llama-Index Integration: trulens_eval/llama_index_instrumentation.ipynb
      - 🚚 Logging:
          - Where to Log: trulens_eval/where_to_log.md
          - Logging Methods: trulens_eval/logging.ipynb
      - 📚 API Reference:
          - Tru: trulens_eval/api/tru.md
          - TruBasicApp: trulens_eval/api/trubasicapp.md
          - TruChain: trulens_eval/api/truchain.md
          - TruLlama: trulens_eval/api/trullama.md
          - TruCustom: trulens_eval/api/trucustom.md
  - Guides:
      - 🔍 Use Cases:
          - Any LLM App: trulens_eval/use_cases_any.md
          - RAGs: trulens_eval/use_cases_rag.md
          - LLM Agents: trulens_eval/use_cases_agent.md
          - Dev to Prod: trulens_eval/use_cases_production.md
  - Contributing:
      - 🤝 Contribution Guidelines: trulens_eval/CONTRIBUTING.md
=======
  - Welcome to TruLens!: welcome.md
  - Eval:
      - Getting Started:
          - 🚀 Installation: trulens_eval/install.md
          - ⚡ Quickstarts:
              - Quickstart: trulens_eval/quickstart.ipynb
              - LangChain Quickstart: trulens_eval/langchain_quickstart.ipynb
              - Llama-Index Quickstart: trulens_eval/llama_index_quickstart.ipynb
              - Text to Text Quickstart: trulens_eval/text2text_quickstart.ipynb
              - Ground Truth Evaluation Quickstart: trulens_eval/groundtruth_evals.ipynb
              - Human Feedback Quickstart: trulens_eval/human_feedback.ipynb
          - 🧠 Core Concepts:
              - Feedback Functions: trulens_eval/core_concepts_feedback_functions.md
              - RAG Triad: trulens_eval/core_concepts_rag_triad.md
              - Honest, Harmless, Helpful Evals: trulens_eval/core_concepts_honest_harmless_helpful_evals.md
      - Evaluation:
          - 🎯 Feedback Function Overview:
              - What is a Feedback Function?: trulens_eval/feedback_function_overview.md
              - Anatomy of a Feedback Function: trulens_eval/feedback_function_anatomy.md
          - 🏃 Running Feedback Functions:
              - Running with your app: trulens_eval/feedback_functions_running_with_app.md
              - Running on existing data: trulens_eval/feedback_functions_existing_data.md
          - 🫵 Feedback Selectors:
              - Overview: trulens_eval/feedback_selectors.md
              - Selecting Components: trulens_eval/selecting_components.md
              - Available shortcuts: trulens_eval/selector_shortcuts.md
          - 💪 Feedback Providers:
              - OpenAI: trulens_eval/api/openai_provider.md
              - AzureOpenAI: trulens_eval/api/azureopenai_provider.md
              - AWS Bedrock: trulens_eval/api/bedrock_provider.md
              - HuggingFace: trulens_eval/api/huggingface_provider.md
              - LiteLLM: trulens_eval/api/litellm_provider.md
              - Langchain: trulens_eval/api/langchain_provider.md
          - 📚 Feedback Implementations:
              - Stock Feedback Functions: trulens_eval/api/feedback.md
              - Custom Feedback Functions: trulens_eval/custom_feedback_functions.ipynb

          - 🎲 Generating Test Cases:
              - Generating Test Cases: trulens_eval/generate_test_cases.md
          - ✅ Feedback Evaluations:
              - Answer Relevance: trulens_eval/answer_relevance_smoke_tests.ipynb
              - Context Relevance: trulens_eval/context_relevance_smoke_tests.ipynb
              - Groundedness: trulens_eval/groundedness_smoke_tests.ipynb

      - Tracking:
          - 🎺 Instrumentation:
              - Overview: trulens_eval/trulens_instrumentation.ipynb
              - LangChain Integration: trulens_eval/langchain_instrumentation.ipynb
              - Llama-Index Integration: trulens_eval/llama_index_instrumentation.ipynb
          - 🚚 Logging:
              - Where to Log: trulens_eval/where_to_log.md
              - Logging Methods: trulens_eval/logging.ipynb
          - 📚 API Reference:
              - Tru: trulens_eval/api/tru.md
              - TruBasicApp: trulens_eval/api/trubasicapp.md
              - TruChain: trulens_eval/api/truchain.md
              - TruLlama: trulens_eval/api/trullama.md
              - TruCustom: trulens_eval/api/trucustom.md
              - TruVirtual: trulens_eval/api/truvirtual.md
      - Guides:
          - 🔍 Use Cases:
              - Any LLM App: trulens_eval/use_cases_any.md
              - RAGs: trulens_eval/use_cases_rag.md
              - LLM Agents: trulens_eval/use_cases_agent.md
              - Dev to Prod: trulens_eval/use_cases_production.md
      - Contributing:
          - 🤝 Contribution Guidelines: trulens_eval/CONTRIBUTING.md
>>>>>>> 2ad06703

  - Explain:
      - Getting Started:
          - 🚀 Installation: trulens_explain/install.md
          - ⚡ Quickstart: trulens_explain/quickstart.md
      - Attributions: trulens_explain/attribution_parameterization.md
      - API Reference:
          - Attribution: trulens_explain/api/attribution.md
          - Models: trulens_explain/api/model_wrappers.md
          - Slices: trulens_explain/api/slices.md
          - Quantities: trulens_explain/api/quantities.md
          - Distributions: trulens_explain/api/distributions.md
          - Visualizations: trulens_explain/api/visualizations.md
#  - Resources:
#    - NeurIPS Demo: https://truera.github.io/neurips-demo-2021/

extra_css:
  - stylesheets/extra.css
  - stylesheets/cover.css

# https://squidfunk.github.io/mkdocs-material/reference/mathjax/
# Polyfill provides backcompat for JS. We need to import it before
# importing MathJax.
extra_javascript:
  - javascript/config.js
  - javascript/app.js
  - https://polyfill.io/v3/polyfill.min.js?features=es6
  - javascript/tex-mml-chtml-3.0.0.js
  - https://cdn.mathjax.org/mathjax/latest/MathJax.js?config=TeX-AMS_HTML<|MERGE_RESOLUTION|>--- conflicted
+++ resolved
@@ -76,7 +76,6 @@
 
 nav:
   - Home: index.md
-<<<<<<< HEAD
   - Getting Started:
       - 🚀 Installation: trulens_eval/install.md
       - ⚡ Quickstarts:
@@ -139,76 +138,6 @@
           - Dev to Prod: trulens_eval/use_cases_production.md
   - Contributing:
       - 🤝 Contribution Guidelines: trulens_eval/CONTRIBUTING.md
-=======
-  - Welcome to TruLens!: welcome.md
-  - Eval:
-      - Getting Started:
-          - 🚀 Installation: trulens_eval/install.md
-          - ⚡ Quickstarts:
-              - Quickstart: trulens_eval/quickstart.ipynb
-              - LangChain Quickstart: trulens_eval/langchain_quickstart.ipynb
-              - Llama-Index Quickstart: trulens_eval/llama_index_quickstart.ipynb
-              - Text to Text Quickstart: trulens_eval/text2text_quickstart.ipynb
-              - Ground Truth Evaluation Quickstart: trulens_eval/groundtruth_evals.ipynb
-              - Human Feedback Quickstart: trulens_eval/human_feedback.ipynb
-          - 🧠 Core Concepts:
-              - Feedback Functions: trulens_eval/core_concepts_feedback_functions.md
-              - RAG Triad: trulens_eval/core_concepts_rag_triad.md
-              - Honest, Harmless, Helpful Evals: trulens_eval/core_concepts_honest_harmless_helpful_evals.md
-      - Evaluation:
-          - 🎯 Feedback Function Overview:
-              - What is a Feedback Function?: trulens_eval/feedback_function_overview.md
-              - Anatomy of a Feedback Function: trulens_eval/feedback_function_anatomy.md
-          - 🏃 Running Feedback Functions:
-              - Running with your app: trulens_eval/feedback_functions_running_with_app.md
-              - Running on existing data: trulens_eval/feedback_functions_existing_data.md
-          - 🫵 Feedback Selectors:
-              - Overview: trulens_eval/feedback_selectors.md
-              - Selecting Components: trulens_eval/selecting_components.md
-              - Available shortcuts: trulens_eval/selector_shortcuts.md
-          - 💪 Feedback Providers:
-              - OpenAI: trulens_eval/api/openai_provider.md
-              - AzureOpenAI: trulens_eval/api/azureopenai_provider.md
-              - AWS Bedrock: trulens_eval/api/bedrock_provider.md
-              - HuggingFace: trulens_eval/api/huggingface_provider.md
-              - LiteLLM: trulens_eval/api/litellm_provider.md
-              - Langchain: trulens_eval/api/langchain_provider.md
-          - 📚 Feedback Implementations:
-              - Stock Feedback Functions: trulens_eval/api/feedback.md
-              - Custom Feedback Functions: trulens_eval/custom_feedback_functions.ipynb
-
-          - 🎲 Generating Test Cases:
-              - Generating Test Cases: trulens_eval/generate_test_cases.md
-          - ✅ Feedback Evaluations:
-              - Answer Relevance: trulens_eval/answer_relevance_smoke_tests.ipynb
-              - Context Relevance: trulens_eval/context_relevance_smoke_tests.ipynb
-              - Groundedness: trulens_eval/groundedness_smoke_tests.ipynb
-
-      - Tracking:
-          - 🎺 Instrumentation:
-              - Overview: trulens_eval/trulens_instrumentation.ipynb
-              - LangChain Integration: trulens_eval/langchain_instrumentation.ipynb
-              - Llama-Index Integration: trulens_eval/llama_index_instrumentation.ipynb
-          - 🚚 Logging:
-              - Where to Log: trulens_eval/where_to_log.md
-              - Logging Methods: trulens_eval/logging.ipynb
-          - 📚 API Reference:
-              - Tru: trulens_eval/api/tru.md
-              - TruBasicApp: trulens_eval/api/trubasicapp.md
-              - TruChain: trulens_eval/api/truchain.md
-              - TruLlama: trulens_eval/api/trullama.md
-              - TruCustom: trulens_eval/api/trucustom.md
-              - TruVirtual: trulens_eval/api/truvirtual.md
-      - Guides:
-          - 🔍 Use Cases:
-              - Any LLM App: trulens_eval/use_cases_any.md
-              - RAGs: trulens_eval/use_cases_rag.md
-              - LLM Agents: trulens_eval/use_cases_agent.md
-              - Dev to Prod: trulens_eval/use_cases_production.md
-      - Contributing:
-          - 🤝 Contribution Guidelines: trulens_eval/CONTRIBUTING.md
->>>>>>> 2ad06703
-
   - Explain:
       - Getting Started:
           - 🚀 Installation: trulens_explain/install.md
