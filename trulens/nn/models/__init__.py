--- conflicted
+++ resolved
@@ -14,16 +14,11 @@
 """
 import inspect
 import os
-<<<<<<< HEAD
-
-from trulens.nn.backend import Backend, get_backend
-=======
 import traceback
 
 import trulens
 from trulens.nn.backend import Backend
 from trulens.nn.backend import get_backend
->>>>>>> b28c4385
 from trulens.utils import tru_logger
 
 
