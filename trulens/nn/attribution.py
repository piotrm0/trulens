"""
*Attribution methods* quantitatively measure the contribution of each of a 
function's individual inputs to its output. Gradient-based attribution methods
compute the gradient of a model with respect to its inputs to describe how
important each input is towards the output prediction. These methods can be
applied to assist in explaining deep networks.

TruLens provides implementations of several such techniques, found in this
package.
"""
#from __future__ import annotations # Avoid expanding type aliases in mkdocs.

from abc import ABC as AbstractBaseClass
from abc import abstractmethod
from dataclasses import dataclass
<<<<<<< HEAD
from typing import Callable, List, Tuple, Union
=======
from typing import Callable, get_type_hints, List, Tuple, Union
>>>>>>> da7b90b1

import numpy as np

from trulens.nn.backend import get_backend
from trulens.nn.backend import memory_suggestions
from trulens.nn.backend import rebatch
from trulens.nn.backend import tile
from trulens.nn.distributions import DoI
from trulens.nn.distributions import LinearDoi
from trulens.nn.distributions import PointDoi
from trulens.nn.models._model_base import ModelWrapper
from trulens.nn.quantities import ComparativeQoI
from trulens.nn.quantities import InternalChannelQoI
from trulens.nn.quantities import LambdaQoI
from trulens.nn.quantities import MaxClassQoI
from trulens.nn.quantities import QoI
from trulens.nn.slices import Cut
from trulens.nn.slices import InputCut
from trulens.nn.slices import OutputCut
from trulens.nn.slices import Slice
from trulens.utils import tru_logger
from trulens.utils.typing import ArgsLike, many_of_om
from trulens.utils.typing import DATA_CONTAINER_TYPE
from trulens.utils.typing import Inputs
from trulens.utils.typing import KwargsLike
from trulens.utils.typing import many_of_om
from trulens.utils.typing import ModelInputs
from trulens.utils.typing import nested_axes
from trulens.utils.typing import nested_cast
from trulens.utils.typing import nested_map
from trulens.utils.typing import OM
from trulens.utils.typing import om_of_many
from trulens.utils.typing import Outputs
from trulens.utils.typing import TensorArgs
from trulens.utils.typing import TensorLike
from trulens.utils.typing import Uniform

# Attribution-related type aliases.
CutLike = Union[Cut, int, str, None]
SliceLike = Union[Slice, Tuple[CutLike], CutLike]
QoiLike = Union[QoI, int, Tuple[int], Callable, str]
DoiLike = Union[DoI, str]


<<<<<<< HEAD
# Internal version of attributions calls (_attributions) pack their potentially multiple outputs in this container:
@dataclass
class AttributionResult:
=======
@dataclass
class AttributionResult:
    """
    _attribution method output container.
    """

>>>>>>> da7b90b1
    attributions: Outputs[Inputs[TensorLike]] = None
    gradients: Outputs[Inputs[Uniform[TensorLike]]] = None
    interventions: Inputs[Uniform[TensorLike]] = None


<<<<<<< HEAD
=======
# Order of dimensions for multi-dimensional or nested containers. See more
# information in typing.py.
AttributionResult.axes = {
    attribute: nested_axes(typ)
    for attribute, typ in get_type_hints(AttributionResult).items()
}


>>>>>>> da7b90b1
class AttributionMethod(AbstractBaseClass):
    """
    Interface used by all attribution methods.
    
    An attribution method takes a neural network model and provides the ability
    to assign values to the variables of the network that specify the importance
    of each variable towards particular predictions.
    """

    @abstractmethod
    def __init__(
        self, model: ModelWrapper, rebatch_size: int = None, *args, **kwargs
    ):
        """
        Abstract constructor.

        Parameters:
            model: ModelWrapper
                Model for which attributions are calculated.

            rebatch_size: int (optional)
                Will rebatch instances to this size if given. This may be
                required for GPU usage if using a DoI which produces multiple
                instances per user-provided instance. Many valued DoIs will
                expand the tensors sent to each layer to original_batch_size *
                doi_size. The rebatch size will break up original_batch_size *
                doi_size into rebatch_size chunks to send to model.
        """
        self._model = model

        self.rebatch_size = rebatch_size

    @property
    def model(self) -> ModelWrapper:
        """
        Model for which attributions are calculated.
        """
        return self._model

    @abstractmethod
    def _attributions(self, model_inputs: ModelInputs) -> AttributionResult:
        """
        For attributions that have options to return multiple things depending
        on configuration, wrap those multiple things in the AttributionResult
        tuple.
        """
        ...

    def attributions(
        self, *model_args: ArgsLike, **model_kwargs: KwargsLike
    ) -> Union[TensorLike, ArgsLike[TensorLike],
               ArgsLike[ArgsLike[TensorLike]]]:
        """
        Returns attributions for the given input. Attributions are in the same
        shape as the layer that attributions are being generated for. 
        
        The numeric scale of the attributions will depend on the specific
        implementations of the Distribution of Interest and Quantity of
        Interest. However it is generally related to the scale of gradients on
        the Quantity of Interest. 

        For example, Integrated Gradients uses the linear interpolation
        Distribution of Interest which subsumes the completeness axiom which
        ensures the sum of all attributions of a record equals the output
        determined by the Quantity of Interest on the same record. 

        The Point Distribution of Interest will be determined by the gradient at
        a single point, thus being a good measure of model sensitivity. 

        Parameters:
            model_args: ArgsLike, model_kwargs: KwargsLike
                The args and kwargs given to the call method of a model. This
                should represent the records to obtain attributions for, assumed
                to be a *batched* input. if `self.model` supports evaluation on
                *data tensors*, the  appropriate tensor type may be used (e.g.,
                Pytorch models may accept Pytorch tensors in addition to
                `np.ndarray`s). The shape of the inputs must match the input
                shape of `self.model`. 

        Returns
            - np.ndarray when single attribution_cut input, single qoi output
            - or ArgsLike[np.ndarray] when single input, multiple output (or
              vice versa) 
            - or ArgsLike[ArgsLike[np.ndarray]] when multiple output (outer),
              multiple input (inner)

            An array of attributions, matching the shape and type of `from_cut`
            of the slice. Each entry in the returned array represents the degree
            to which the corresponding feature affected the model's outcome on
            the corresponding point.

            If attributing to a component with multiple inputs, a list for each
            will be returned.

            If the quantity of interest features multiple outputs, a list for
            each will be returned.
        """

        # Calls like: attributions([arg1, arg2]) will get read as model_args =
        # ([arg1, arg2],), that is, a tuple with a single element containing the
        # model args. Test below checks for this. TODO: Disallow such
<<<<<<< HEAD
        # invocations? They should be given as attributions(arg1, arg2). 
=======
        # invocations? They should be given as attributions(arg1, arg2).
>>>>>>> da7b90b1
        if isinstance(model_args,
                      tuple) and len(model_args) == 1 and isinstance(
                          model_args[0], DATA_CONTAINER_TYPE):
            model_args = model_args[0]

        model_inputs = ModelInputs(
            args=many_of_om(model_args), kwargs=model_kwargs
        )

        # Will cast results to this data container type.
        return_type = type(model_inputs.first())

        pieces = self._attributions(model_inputs)

        # Format attributions into the public structure which throws out output
        # lists and input lists if there is only one output or only one input.
        # Also cast to whatever the input type was.
        attributions: Outputs[Inputs[np.ndarray]] = nested_cast(
            backend=get_backend(), astype=return_type, args=pieces.attributions
        )
        attributions: Outputs[OM[Inputs, np.ndarray]
                             ] = [om_of_many(attr) for attr in attributions]
        attributions: OM[Outputs, OM[Inputs,
                                     np.ndarray]] = om_of_many(attributions)

        if pieces.gradients is not None or pieces.interventions is not None:
            tru_logger.warn(
                "AttributionMethod configured to return gradients or interventions. "
                "Use the internal _attribution call to retrieve those."
            )

        return attributions


class InternalInfluence(AttributionMethod):
    """Internal attributions parameterized by a slice, quantity of interest, and
    distribution of interest.
    
    The *slice* specifies the layers at which the internals of the model are to
    be exposed; it is represented by two *cuts*, which specify the layer the
    attributions are assigned to and the layer from which the quantity of
    interest is derived. The *Quantity of Interest* (QoI) is a function of the
    output specified by the slice that determines the network output behavior
    that the attributions are to describe. The *Distribution of Interest* (DoI)
    specifies the records over which the attributions are aggregated.
    
    More information can be found in the following paper:
    
    [Influence-Directed Explanations for Deep Convolutional Networks](
        https://arxiv.org/pdf/1802.03788.pdf)
    
    This should be cited using:
    
    ```bibtex
    @INPROCEEDINGS{
        leino18influence,
        author={
            Klas Leino and
            Shayak Sen and
            Anupam Datta and
            Matt Fredrikson and
            Linyi Li},
        title={
            Influence-Directed Explanations
            for Deep Convolutional Networks},
        booktitle={IEEE International Test Conference (ITC)},
        year={2018},
    }
    ```
    """

    def __init__(
        self,
        model: ModelWrapper,
        cuts: SliceLike,
        qoi: QoiLike,
        doi: DoiLike,
        multiply_activation: bool = True,
        return_grads: bool = False,
        return_doi: bool = False,
        *args,
        **kwargs
    ):
        """
        Parameters:
            model:
                Model for which attributions are calculated.

            cuts: 
                The slice to use when computing the attributions. The slice 
                keeps track of the layer whose output attributions are 
                calculated and the layer for which the quantity of interest is 
                computed. Expects a `Slice` object, or a related type that can
                be interpreted as a `Slice`, as documented below.

                If a single `Cut` object is given, it is assumed to be the cut 
                representing the layer for which attributions are calculated 
                (i.e., `from_cut` in `Slice`) and the layer for the quantity of 
                interest (i.e., `to_cut` in `slices.Slice`) is taken to be the 
                output of the network. If a tuple or list of two `Cut`s is 
                given, they are assumed to be `from_cut` and `to_cut`, 
                respectively.

                A cut (or the cuts within the tuple) can also be represented as 
                an `int`, `str`, or `None`. If an `int` is given, it represents 
                the index of a layer in `model`. If a `str` is given, it 
                represents the name of a layer in `model`. `None` is an 
                alternative for `slices.InputCut`.

            qoi:
                Quantity of interest to attribute. Expects a `QoI` object, or a
                related type that can be interpreted as a `QoI`, as documented
                below.

                If an `int` is given, the quantity of interest is taken to be 
                the slice output for the class/neuron/channel specified by the 
                given integer, i.e., 
                ```python
                quantities.InternalChannelQoI(qoi)
                ```

                If a tuple or list of two integers is given, then the quantity 
                of interest is taken to be the comparative quantity for the 
                class given by the first integer against the class given by the 
                second integer, i.e., 
                ```python
                quantities.ComparativeQoI(*qoi)
                ```

                If a callable is given, it is interpreted as a function
                representing the QoI, i.e.,
                ```python
                quantities.LambdaQoI(qoi)
                ```

                If the string, `'max'`, is given, the quantity of interest is 
                taken to be the output for the class with the maximum score, 
                i.e., 
                ```python
                quantities.MaxClassQoI()
                ```

            doi:
                Distribution of interest over inputs. Expects a `DoI` object, or
                a related type that can be interpreted as a `DoI`, as documented
                below.

                If the string, `'point'`, is given, the distribution is taken to
                be the single point passed to `attributions`, i.e., 
                ```python
                distributions.PointDoi()
                ```

                If the string, `'linear'`, is given, the distribution is taken 
                to be the linear interpolation from the zero input to the point 
                passed to `attributions`, i.e., 
                ```python
                distributions.LinearDoi()
                ```

            multiply_activation:
                Whether to multiply the gradient result by its corresponding
                activation, thus converting from "*influence space*" to 
                "*attribution space*."
        """
        super().__init__(model, *args, **kwargs)

        self.slice = InternalInfluence.__get_slice(cuts)
        self.qoi = InternalInfluence.__get_qoi(qoi)
        self.doi = InternalInfluence.__get_doi(doi, cut=self.slice.from_cut)
        self._do_multiply = multiply_activation
        self._return_grads = return_grads
        self._return_doi = return_doi

    def _attributions(self, model_inputs: ModelInputs) -> AttributionResult:
        # NOTE: not symbolic

        B = get_backend()

        results = AttributionResult()

        # Create a message for out-of-memory errors regarding float and batch size.
        if len(list(model_inputs.values())) == 0:
            batch_size = 1
        else:
            batch_size = model_inputs.first().shape[0]

        param_msgs = [
            f"float size = {B.floatX_size} ({B.floatX}); consider changing to a smaller type.",
            f"batch size = {batch_size}; consider reducing the size of the batch you send to the attributions method."
        ]

        doi_cut = self.doi.cut() if self.doi.cut() else InputCut()

        with memory_suggestions(*param_msgs):  # Handles out-of-memory messages.
            doi_val: List[B.Tensor] = self.model._fprop(
                model_inputs=model_inputs,
                to_cut=doi_cut,
                doi_cut=InputCut(),
                attribution_cut=None,  # InputCut(),
                intervention=model_inputs
            )[0]

        D = self.doi._wrap_public_call(doi_val, model_inputs=model_inputs)

        if self._return_doi:
<<<<<<< HEAD
            results.interventions = D  # want: Uniform[Inputs[TensorLike]]

            # doi_to_return = nested_cast(backend=B, astype=np.ndarray, args=D)
            # doi_to_return = np.swapaxes(doi_to_return, 0, 2)
            # resulting dim order: (INSTANCE, INTERVENTION, INPUTARG, DATA...)
=======
            results.interventions = D  # : Inputs[Uniform[TensorLike]]
>>>>>>> da7b90b1

        n_doi = len(D[0])

        D = self.__concatenate_doi(D)

        rebatch_size = self.rebatch_size
        if rebatch_size is None:
            rebatch_size = len(D[0])

        intervention = TensorArgs(args=D)

        model_inputs_expanded = tile(what=model_inputs, onto=intervention)

        # Create a message for out-of-memory errors regarding doi_size.
        # TODO: Generalize this message to doi other than LinearDoI:
        doi_size_msg = f"distribution of interest size = {n_doi}; consider reducing intervention resolution."

        combined_batch_size = n_doi * batch_size
        combined_batch_msg = f"combined batch size = {combined_batch_size}; consider reducing batch size, intervention size"

        rebatch_size_msg = f"rebatch_size = {rebatch_size}; consider reducing this AttributionMethod constructor parameter (default is same as combined batch size)."

        # Calculate the gradient of each of the points in the DoI.
        with memory_suggestions(
                param_msgs +
            [doi_size_msg, combined_batch_msg, rebatch_size_msg]
        ):  # Handles out-of-memory messages.
            qoi_grads_expanded: List[Outputs[Inputs[TensorLike]]] = []

            for inputs_batch, intervention_batch in rebatch(
                    model_inputs_expanded, intervention,
                    batch_size=rebatch_size):

                qoi_grads_expanded_batch: Outputs[
                    Inputs[TensorLike]] = self.model._qoi_bprop(
                        qoi=self.qoi,
                        model_inputs=inputs_batch,
                        attribution_cut=self.slice.from_cut,
                        to_cut=self.slice.to_cut,
                        intervention=intervention_batch,
                        doi_cut=doi_cut
                    )

                # important to cast to numpy inside loop:
                qoi_grads_expanded.append(
                    nested_map(qoi_grads_expanded_batch, B.as_array)
                )

        num_outputs = len(qoi_grads_expanded[0])
        num_inputs = len(qoi_grads_expanded[0][0])

        transpose = [
            [[] for _ in range(num_inputs)] for _ in range(num_outputs)
        ]

        for o in range(num_outputs):
            for i in range(num_inputs):
                for qoi_grads_batch in qoi_grads_expanded:
                    transpose[o][i].append(qoi_grads_batch[o][i])

        qoi_grads_expanded: Outputs[Inputs[np.ndarray]] = nested_map(
            transpose, np.concatenate, nest=2
        )

        qoi_grads_expanded: Outputs[Inputs[np.ndarray]] = nested_map(
            qoi_grads_expanded,
            lambda grad: np.reshape(grad, (n_doi, -1) + grad.shape[1:]),
            nest=2
        )

        if self._return_grads:
<<<<<<< HEAD
            #grads_to_return = nested_cast(
            #    backend=B, astype=np.ndarray, args=qoi_grads_expanded
            #)
            #grads_to_return = np.swapaxes(grads_to_return, 0, 3)
            #grads_to_return = np.swapaxes(grads_to_return, 1, 2)
            results.gradients = qoi_grads_expanded
            # result dim order: (INSTANCE, INTERVENTION, OUTPUT, INPUTARG, DATA...)

        # TODO: Does this need to be done in numpy?
        attrs: Outputs[Inputs[TensorLike]] = nested_map(
            qoi_grads_expanded,
            lambda grad: np.mean(
                grad  # B.reshape(grad, (n_doi, -1) + grad.shape[1:])
                ,
                axis=0
            ),
            nest=2
=======
            results.gradients = qoi_grads_expanded  # : Outputs[Inputs[Uniform[TensorLike]]]

        # TODO: Does this need to be done in numpy?
        attrs: Outputs[Inputs[TensorLike]] = nested_map(
            qoi_grads_expanded, lambda grad: np.mean(grad, axis=0), nest=2
>>>>>>> da7b90b1
        )
        # Multiply by the activation multiplier if specified.
        if self._do_multiply:
            with memory_suggestions(param_msgs):
                z_val = self.model._fprop(
                    model_inputs=model_inputs,
                    doi_cut=InputCut(),
                    attribution_cut=None,
                    to_cut=self.slice.from_cut,
                    intervention=model_inputs  # intentional
                )[0]

            mults: Inputs[TensorLike
                         ] = self.doi._wrap_public_get_activation_multiplier(
                             z_val, model_inputs=model_inputs
                         )
            mults: Inputs[np.ndarray] = nested_cast(
                backend=B, args=mults, astype=np.ndarray
            )

            attrs = [
                [
                    att * mult for att, mult in zip(attr, mults)  # Inputs
                ] for attr in attrs  # Outputs
            ]

<<<<<<< HEAD
        results.attributions = attrs
=======
        results.attributions = attrs  # : Outputs[Inputs[TensorLike]]
>>>>>>> da7b90b1

        return results

    @staticmethod
    def __get_qoi(qoi_arg):
        """
        Helper function to get a `QoI` object from more user-friendly primitive 
        arguments.
        """
        # TODO(klas): we could potentially do some basic error catching here,
        #   for example, making sure the index for a given channel is in range.

        if isinstance(qoi_arg, QoI):
            # We were already given a QoI, so return it.
            return qoi_arg

        elif callable(qoi_arg):
            # If we were given a callable, treat that function as a QoI.
            return LambdaQoI(qoi_arg)

        elif isinstance(qoi_arg, int):
            # If we receive an int, we take it to be the class/channel index
            # (whether it's a class or channel depends on the layer the quantity
            # is for, but `InternalChannelQoI` generalizes to both).
            return InternalChannelQoI(qoi_arg)

        elif isinstance(qoi_arg, DATA_CONTAINER_TYPE):
            # If we receive a DATA_CONTAINER_TYPE, we take it to be two classes
            # for which we are performing a comparative quantity of interest.
            if len(qoi_arg) == 2:
                return ComparativeQoI(*qoi_arg)

            else:
                raise ValueError(
                    'Tuple or list argument for `qoi` must have length 2'
                )

        elif isinstance(qoi_arg, str):
            # We can specify `MaxClassQoI` via the string 'max'.
            if qoi_arg == 'max':
                return MaxClassQoI()

            else:
                raise ValueError(
                    'String argument for `qoi` must be one of the following:\n'
                    '  - "max"'
                )

        else:
            raise ValueError('Unrecognized argument type for `qoi`')

    @staticmethod
    def __get_doi(doi_arg, cut=None):
        """
        Helper function to get a `DoI` object from more user-friendly primitive 
        arguments.
        """
        if isinstance(doi_arg, DoI):
            # We were already given a DoI, so return it.
            return doi_arg

        elif isinstance(doi_arg, str):
            # We can specify `PointDoi` via the string 'point', or `LinearDoi`
            # via the string 'linear'.
            if doi_arg == 'point':
                return PointDoi(cut=cut)

            elif doi_arg == 'linear':
                return LinearDoi(cut=cut)

            else:
                raise ValueError(
                    'String argument for `doi` must be one of the following:\n'
                    '  - "point"\n'
                    '  - "linear"'
                )

        else:
            raise ValueError('Unrecognized argument type for `doi`')

    @staticmethod
    def __get_slice(slice_arg):
        """
        Helper function to get a `Slice` object from more user-friendly
        primitive arguments.
        """
        if isinstance(slice_arg, Slice):
            # We are already given a Slice, so return it.
            return slice_arg

        elif (isinstance(slice_arg, Cut) or isinstance(slice_arg, int) or
              isinstance(slice_arg, str) or slice_arg is None or
              slice_arg == 0):

            # If we receive a Cut, we take it to be the Cut of the start layer.
            return Slice(InternalInfluence.__get_cut(slice_arg), OutputCut())

        elif isinstance(slice_arg, DATA_CONTAINER_TYPE):
            # If we receive a DATA_CONTAINER_TYPE, we take it to be the start
            # and end layer of the slice.
            if len(slice_arg) == 2:
                if slice_arg[1] is None:
                    return Slice(
                        InternalInfluence.__get_cut(slice_arg[0]), OutputCut()
                    )
                else:
                    return Slice(
                        InternalInfluence.__get_cut(slice_arg[0]),
                        InternalInfluence.__get_cut(slice_arg[1])
                    )

            else:
                raise ValueError(
                    'Tuple or list argument for `cuts` must have length 2'
                )

        else:
            raise ValueError('Unrecognized argument type for `cuts`')

    @staticmethod
    def __get_cut(cut_arg):
        """
        Helper function to get a `Cut` object from more user-friendly primitive
        arguments.
        """
        if isinstance(cut_arg, Cut):
            # We are already given a Cut, so return it.
            return cut_arg

        elif cut_arg is None or cut_arg == 0:
            # If we receive None or zero, we take it to be the input cut.
            return InputCut()

        # TODO(klas): may want a bit more validation here.
        elif isinstance(cut_arg, int) or isinstance(cut_arg, str):
            return Cut(cut_arg)

        else:
            raise ValueError('Unrecognized argument type for cut')

    @staticmethod
    def __concatenate_doi(D: Inputs[Uniform[TensorLike]]) -> Inputs[TensorLike]:
        # Returns one TensorLike for each model input.
        if len(D[0]) == 0:
            raise ValueError(
                'Got empty distribution of interest. `DoI` must return at '
                'least one point.'
            )

        # TODO: should this always be done in numpy or can we do it in backend?
        D = nested_cast(backend=get_backend(), args=D, astype=np.ndarray)

        return [np.concatenate(Di) for Di in D]


class InputAttribution(InternalInfluence):
    """
    Attributions of input features on either internal or output quantities. This
    is essentially an alias for
    
    ```python
    InternalInfluence(
        model,
        (trulens.nn.slices.InputCut(), cut),
        qoi,
        doi,
        multiply_activation)
    ```
    """

    def __init__(
        self,
        model: ModelWrapper,
        qoi_cut: CutLike = None,  # see WARNING-LOAD-INIT
        qoi: QoiLike = 'max',
        doi_cut: CutLike = None,  # see WARNING-LOAD-INIT
        doi: DoiLike = 'point',
        multiply_activation: bool = True,
        *args,
        **kwargs
    ):
        """
        Parameters:
            model :
                Model for which attributions are calculated.

            qoi_cut :
                The cut determining the layer from which the QoI is derived.
                Expects a `Cut` object, or a related type that can be
                interpreted as a `Cut`, as documented below.

                If an `int` is given, it represents the index of a layer in
                `model`. 

                If a `str` is given, it represents the name of a layer in
                `model`. 
                
                `None` is an alternative for `slices.OutputCut()`.

            qoi : quantities.QoI | int | tuple | str
                Quantity of interest to attribute. Expects a `QoI` object, or a
                related type that can be interpreted as a `QoI`, as documented
                below.

                If an `int` is given, the quantity of interest is taken to be
                the slice output for the class/neuron/channel specified by the
                given integer, i.e., ```python
                quantities.InternalChannelQoI(qoi) ```

                If a tuple or list of two integers is given, then the quantity
                of interest is taken to be the comparative quantity for the
                class given by the first integer against the class given by the
                second integer, i.e., ```python quantities.ComparativeQoI(*qoi)
                ```

                If a callable is given, it is interpreted as a function
                representing the QoI, i.e., ```python quantities.LambdaQoI(qoi)
                ```

                If the string, `'max'`, is given, the quantity of interest is
                taken to be the output for the class with the maximum score,
                i.e., ```python quantities.MaxClassQoI() ```

            doi_cut :
                For models which have non-differentiable pre-processing at the
                start of the model, specify the cut of the initial
                differentiable input form. For NLP models, for example, this
                could point to the embedding layer. If not provided, InputCut is
                assumed.

            doi : distributions.DoI | str
                Distribution of interest over inputs. Expects a `DoI` object, or
                a related type that can be interpreted as a `DoI`, as documented
                below.

                If the string, `'point'`, is given, the distribution is taken to
                be the single point passed to `attributions`, i.e., ```python
                distributions.PointDoi() ```

                If the string, `'linear'`, is given, the distribution is taken
                to be the linear interpolation from the zero input to the point
                passed to `attributions`, i.e., ```python
                distributions.LinearDoi() ```

            multiply_activation : bool, optional
                Whether to multiply the gradient result by its corresponding
                activation, thus converting from "*influence space*" to
                "*attribution space*."
        """
        if doi_cut is None:
            # WARNING-LOAD-INIT: Do not put this as a default arg in the def
            # line. That would cause an instantiation of InputCut when this
            # class is loaded and before it is used. Because get_backend gets
            # called in Cut.__init__, it may fail if this class is loaded before
            # trulens.nn.models.get_model_wrapper is called on some model.
            doi_cut = InputCut()

        super().__init__(
            model, (doi_cut, qoi_cut),
            qoi,
            doi,
            multiply_activation=multiply_activation,
            *args,
            **kwargs
        )


class IntegratedGradients(InputAttribution):
    """
    Implementation for the Integrated Gradients method from the following paper:
    
    [Axiomatic Attribution for Deep Networks](
        https://arxiv.org/pdf/1703.01365)
    
    This should be cited using:
    
    ```bibtex
    @INPROCEEDINGS{
        sundararajan17axiomatic,
        author={Mukund Sundararajan and Ankur Taly, and Qiqi Yan},
        title={Axiomatic Attribution for Deep Networks},
        booktitle={International Conference on Machine Learning (ICML)},
        year={2017},
    }
    ```
    
    This is essentially an alias for
    
    ```python
    InternalInfluence(
        model,
        (trulens.nn.slices.InputCut(), trulens.nn.slices.OutputCut()),
        'max',
        trulens.nn.distributions.LinearDoi(baseline, resolution),
        multiply_activation=True)
    ```
    """

    def __init__(
        self,
        model: ModelWrapper,
        baseline=None,
        resolution: int = 50,
        doi_cut=None,  # see WARNING-LOAD-INIT
        qoi='max',
        qoi_cut=None,  # see WARNING-LOAD-INIT
        *args,
        **kwargs
    ):
        """
        Parameters:
            model:
                Model for which attributions are calculated.

            baseline:
                The baseline to interpolate from. Must be same shape as the 
                input. If `None` is given, the zero vector in the appropriate 
                shape will be used.

            resolution:
                Number of points to use in the approximation. A higher 
                resolution is more computationally expensive, but gives a better
                approximation of the mathematical formula this attribution 
                method represents.
        """

        if doi_cut is None:
            doi_cut = InputCut()

        if qoi_cut is None:
            qoi_cut = OutputCut()

        super().__init__(
            model=model,
            qoi_cut=qoi_cut,
            qoi=qoi,
            doi_cut=doi_cut,
            doi=LinearDoi(baseline, resolution, cut=doi_cut),
            multiply_activation=True,
            *args,
            **kwargs
        )<|MERGE_RESOLUTION|>--- conflicted
+++ resolved
@@ -13,11 +13,7 @@
 from abc import ABC as AbstractBaseClass
 from abc import abstractmethod
 from dataclasses import dataclass
-<<<<<<< HEAD
-from typing import Callable, List, Tuple, Union
-=======
 from typing import Callable, get_type_hints, List, Tuple, Union
->>>>>>> da7b90b1
 
 import numpy as np
 
@@ -62,25 +58,17 @@
 DoiLike = Union[DoI, str]
 
 
-<<<<<<< HEAD
-# Internal version of attributions calls (_attributions) pack their potentially multiple outputs in this container:
-@dataclass
-class AttributionResult:
-=======
 @dataclass
 class AttributionResult:
     """
     _attribution method output container.
     """
 
->>>>>>> da7b90b1
     attributions: Outputs[Inputs[TensorLike]] = None
     gradients: Outputs[Inputs[Uniform[TensorLike]]] = None
     interventions: Inputs[Uniform[TensorLike]] = None
 
 
-<<<<<<< HEAD
-=======
 # Order of dimensions for multi-dimensional or nested containers. See more
 # information in typing.py.
 AttributionResult.axes = {
@@ -89,7 +77,6 @@
 }
 
 
->>>>>>> da7b90b1
 class AttributionMethod(AbstractBaseClass):
     """
     Interface used by all attribution methods.
@@ -191,11 +178,7 @@
         # Calls like: attributions([arg1, arg2]) will get read as model_args =
         # ([arg1, arg2],), that is, a tuple with a single element containing the
         # model args. Test below checks for this. TODO: Disallow such
-<<<<<<< HEAD
-        # invocations? They should be given as attributions(arg1, arg2). 
-=======
         # invocations? They should be given as attributions(arg1, arg2).
->>>>>>> da7b90b1
         if isinstance(model_args,
                       tuple) and len(model_args) == 1 and isinstance(
                           model_args[0], DATA_CONTAINER_TYPE):
@@ -402,15 +385,7 @@
         D = self.doi._wrap_public_call(doi_val, model_inputs=model_inputs)
 
         if self._return_doi:
-<<<<<<< HEAD
-            results.interventions = D  # want: Uniform[Inputs[TensorLike]]
-
-            # doi_to_return = nested_cast(backend=B, astype=np.ndarray, args=D)
-            # doi_to_return = np.swapaxes(doi_to_return, 0, 2)
-            # resulting dim order: (INSTANCE, INTERVENTION, INPUTARG, DATA...)
-=======
             results.interventions = D  # : Inputs[Uniform[TensorLike]]
->>>>>>> da7b90b1
 
         n_doi = len(D[0])
 
@@ -482,31 +457,11 @@
         )
 
         if self._return_grads:
-<<<<<<< HEAD
-            #grads_to_return = nested_cast(
-            #    backend=B, astype=np.ndarray, args=qoi_grads_expanded
-            #)
-            #grads_to_return = np.swapaxes(grads_to_return, 0, 3)
-            #grads_to_return = np.swapaxes(grads_to_return, 1, 2)
-            results.gradients = qoi_grads_expanded
-            # result dim order: (INSTANCE, INTERVENTION, OUTPUT, INPUTARG, DATA...)
-
-        # TODO: Does this need to be done in numpy?
-        attrs: Outputs[Inputs[TensorLike]] = nested_map(
-            qoi_grads_expanded,
-            lambda grad: np.mean(
-                grad  # B.reshape(grad, (n_doi, -1) + grad.shape[1:])
-                ,
-                axis=0
-            ),
-            nest=2
-=======
             results.gradients = qoi_grads_expanded  # : Outputs[Inputs[Uniform[TensorLike]]]
 
         # TODO: Does this need to be done in numpy?
         attrs: Outputs[Inputs[TensorLike]] = nested_map(
             qoi_grads_expanded, lambda grad: np.mean(grad, axis=0), nest=2
->>>>>>> da7b90b1
         )
         # Multiply by the activation multiplier if specified.
         if self._do_multiply:
@@ -533,11 +488,7 @@
                 ] for attr in attrs  # Outputs
             ]
 
-<<<<<<< HEAD
-        results.attributions = attrs
-=======
         results.attributions = attrs  # : Outputs[Inputs[TensorLike]]
->>>>>>> da7b90b1
 
         return results
 
