--- conflicted
+++ resolved
@@ -298,11 +298,7 @@
 
         baseline = self._compute_baseline(z, model_inputs=model_inputs)
 
-<<<<<<< HEAD
-        r = 1. if self._resolution is 1 else self._resolution
-=======
-        r = 1. if self._resolution == 1 else self._resolution - 1.
->>>>>>> 41fe9299
+        r = 1. if self._resolution == 1 else self._resolution
 
         # If the above were resolution instead of resolution - 1, this would be
         # equivalent to captum's riemann_right. Specifically, `i`` never reaches
