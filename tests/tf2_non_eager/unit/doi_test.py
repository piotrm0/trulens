import os

os.environ['TRULENS_BACKEND'] = 'tensorflow'

from unittest import main
from unittest import TestCase

import tensorflow as tf

from tests.unit.doi_test_base import DoiTestBase

assert (not tf.executing_eagerly())

<<<<<<< HEAD
from tensorflow.keras.layers import Input, Lambda
=======
from tensorflow.keras.layers import Input
from tensorflow.keras.layers import Lambda
>>>>>>> b28c4385
from tensorflow.keras.models import Model

from tests.unit.doi_test_base import DoiTestBase
from trulens.nn.models.keras import KerasModelWrapper


class DoiTest(DoiTestBase, TestCase):

    def setUp(self):
        super(DoiTest, self).setUp()

        l0 = Input((1,))
        l1 = Lambda(lambda input: self.l1_coeff * (input**self.l1_exp))(l0)
        l2 = Lambda(lambda input: self.l2_coeff * (input**self.l2_exp))(l1)

        self.model = KerasModelWrapper(Model(l0, l2))

        self.layer0 = 0
        self.layer1 = 1
        self.layer2 = 2


if __name__ == '__main__':
    main()<|MERGE_RESOLUTION|>--- conflicted
+++ resolved
@@ -11,12 +11,8 @@
 
 assert (not tf.executing_eagerly())
 
-<<<<<<< HEAD
-from tensorflow.keras.layers import Input, Lambda
-=======
 from tensorflow.keras.layers import Input
 from tensorflow.keras.layers import Lambda
->>>>>>> b28c4385
 from tensorflow.keras.models import Model
 
 from tests.unit.doi_test_base import DoiTestBase
