--- conflicted
+++ resolved
@@ -1,15 +1,10 @@
 import numpy as np
-<<<<<<< HEAD
-from trulens.nn.backend import get_backend
-from trulens.nn.distributions import GaussianDoi, LinearDoi, PointDoi
-=======
 from trulens.nn.attribution import InternalInfluence
 from trulens.nn.backend import get_backend
 from trulens.nn.distributions import GaussianDoi, LinearDoi, PointDoi
 from trulens.nn.quantities import LambdaQoI
 from trulens.nn.slices import Cut, InputCut, OutputCut
 from trulens.utils.typing import ModelInputs
->>>>>>> 67357ce4
 
 
 class DoiTestBase(object):
@@ -100,8 +95,6 @@
             np.all(self.B.as_array(res[-1]) == self.B.as_array(self.z + 42)),
             'End point of linear baseline should be computed cut value.')
 
-<<<<<<< HEAD
-=======
     def test_model_inputs_for_baseline(self):
         # Test the model_inputs optional argument for callable baseline.
 
@@ -183,7 +176,6 @@
 
         self.assertTrue(np.allclose(res2, expect2))
 
->>>>>>> 67357ce4
     # Tests for GaussianDoI.
 
     def test_gaussian(self):
