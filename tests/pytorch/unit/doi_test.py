import os

os.environ['TRULENS_BACKEND'] = 'pytorch'

from unittest import main
from unittest import TestCase

<<<<<<< HEAD
from torch.nn import Module
from trulens.nn.models import get_model_wrapper


class Exponential(Module):

    def __init__(this, coeff, exp):
        super(Exponential, this).__init__()

        this.coeff = coeff
        this.exp = exp

    def forward(this, x):
        return this.coeff * (x**this.exp)


class DoubleExponential(Module):
=======
from torch import Tensor
from torch.nn import Linear
from torch.nn import Module
from torch.nn import ReLU

from tests.unit.doi_test_base import DoiTestBase
from trulens.nn.backend import get_backend
from trulens.nn.models import get_model_wrapper


class DoiTest(DoiTestBase, TestCase):

    def setUp(self):
        super(DoiTest, self).setUp()

        class Exponential(Module):

            def __init__(this, coeff, exp):
                super(Exponential, this).__init__()

                this.coeff = coeff
                this.exp = exp

            def forward(this, x):
                return this.coeff * (x**this.exp)
>>>>>>> b28c4385

    def __init__(this, l1_coeff, l1_exp, l2_coeff, l2_exp):
        super(DoubleExponential, this).__init__()

        this.layer1 = Exponential(l1_coeff, l1_exp)
        this.layer2 = Exponential(l2_coeff, l2_exp)

<<<<<<< HEAD
    def forward(this, x):
        return this.layer2(this.layer1(x))


class DoiTest(DoiTestBase, TestCase):

    def setUp(self):
        super(DoiTest, self).setUp()

        self.model = get_model_wrapper(
            DoubleExponential(
                self.l1_coeff, self.l1_exp, self.l2_coeff, self.l2_exp),
            input_shape=(1,))
=======
                this.layer1 = Exponential(self.l1_coeff, self.l1_exp)
                this.layer2 = Exponential(self.l2_coeff, self.l2_exp)

            def forward(this, x):
                return this.layer2(this.layer1(x))

        self.model = get_model_wrapper(DoubleExponential(), input_shape=(1,))
>>>>>>> b28c4385

        self.layer0 = None
        self.layer1 = "layer1"
        self.layer2 = "layer2"


if __name__ == '__main__':
    main()<|MERGE_RESOLUTION|>--- conflicted
+++ resolved
@@ -5,25 +5,6 @@
 from unittest import main
 from unittest import TestCase
 
-<<<<<<< HEAD
-from torch.nn import Module
-from trulens.nn.models import get_model_wrapper
-
-
-class Exponential(Module):
-
-    def __init__(this, coeff, exp):
-        super(Exponential, this).__init__()
-
-        this.coeff = coeff
-        this.exp = exp
-
-    def forward(this, x):
-        return this.coeff * (x**this.exp)
-
-
-class DoubleExponential(Module):
-=======
 from torch import Tensor
 from torch.nn import Linear
 from torch.nn import Module
@@ -49,7 +30,6 @@
 
             def forward(this, x):
                 return this.coeff * (x**this.exp)
->>>>>>> b28c4385
 
     def __init__(this, l1_coeff, l1_exp, l2_coeff, l2_exp):
         super(DoubleExponential, this).__init__()
@@ -57,21 +37,6 @@
         this.layer1 = Exponential(l1_coeff, l1_exp)
         this.layer2 = Exponential(l2_coeff, l2_exp)
 
-<<<<<<< HEAD
-    def forward(this, x):
-        return this.layer2(this.layer1(x))
-
-
-class DoiTest(DoiTestBase, TestCase):
-
-    def setUp(self):
-        super(DoiTest, self).setUp()
-
-        self.model = get_model_wrapper(
-            DoubleExponential(
-                self.l1_coeff, self.l1_exp, self.l2_coeff, self.l2_exp),
-            input_shape=(1,))
-=======
                 this.layer1 = Exponential(self.l1_coeff, self.l1_exp)
                 this.layer2 = Exponential(self.l2_coeff, self.l2_exp)
 
@@ -79,7 +44,6 @@
                 return this.layer2(this.layer1(x))
 
         self.model = get_model_wrapper(DoubleExponential(), input_shape=(1,))
->>>>>>> b28c4385
 
         self.layer0 = None
         self.layer1 = "layer1"
