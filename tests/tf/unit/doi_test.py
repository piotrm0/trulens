--- conflicted
+++ resolved
@@ -32,12 +32,8 @@
             graph,
             input_tensors=l0,
             output_tensors=l2,
-<<<<<<< HEAD
-            internal_tensor_dict=dict(layer0=l0, layer1=l1, layer2=l2))
-=======
             internal_tensor_dict=dict(layer0=l0, layer1=l1, layer2=l2)
         )
->>>>>>> b28c4385
 
         self.layer0 = "input"
         self.layer1 = "layer1"
