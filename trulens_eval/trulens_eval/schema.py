"""
Serializable objects and their schemas.
"""

import abc
from datetime import datetime
from enum import Enum
import importlib
import json
from types import ModuleType
from typing import (
    Any, Callable, Dict, Iterable, Optional, Sequence, Tuple, TypeVar, Union
)

import langchain
from munch import Munch as Bunch
import pydantic
from trulens_eval.util import Function, Method, MethodIdent

from trulens_eval.util import GetItemOrAttribute, SerialModel, json_str_of_obj
from trulens_eval.util import JSON
from trulens_eval.util import json_default
from trulens_eval.util import jsonify
from trulens_eval.util import JSONPath
from trulens_eval.util import obj_id_of_obj

T = TypeVar("T")

# Identifier types.

RecordID = str
ChainID = str
FeedbackDefinitionID = str
FeedbackResultID = str

# Serialization of python objects/methods. Not using pickling here so we can
# inspect the contents a little better before unserializaing.

<<<<<<< HEAD
=======

class Module(SerialModel):
    package_name: str
    module_name: str

    def of_module(mod: ModuleType) -> 'Module':
        return Module(package_name=mod.__package__, module_name=mod.__name__)

    def of_module_name(module_name: str) -> 'Module':
        mod = importlib.import_module(module_name)
        package_name = mod.__package__
        return Module(package_name=package_name, module_name=module_name)

    def load(self) -> ModuleType:
        return importlib.import_module(
            self.module_name, package=self.package_name
        )


class Class(SerialModel):
    """
    A python class by name.
    """

    name: str

    module: Module

    @staticmethod
    def of_class(cls: type) -> 'Class':
        return Class(
            name=cls.__name__, module=Module.of_module_name(cls.__module__)
        )

    def load(self) -> type:  # class
        try:
            mod = self.module.load()
            return getattr(mod, self.name)

        except Exception as e:
            raise RuntimeError(f"Could not load class {self} because {e}.")


class Obj(SerialModel):
    """
    An object that may or may not be serializable. Do not use for base types
    that don't have a class.
    """

    cls: Class

    # From id(obj), identifiers memory location of a python object. Use this for
    # handling loops in JSON objects.
    id: int

    # For objects that can be easily reconstructed, provide their kwargs here.
    init_kwargs: Optional[Dict] = None

    @staticmethod
    def of_object(obj: object, cls: Optional[type] = None) -> 'Obj':
        if cls is None:
            cls = obj.__class__

        if isinstance(obj, pydantic.BaseModel):
            init_kwargs = obj.dict()
        else:
            init_kwargs = None

        return Obj(cls=Class.of_class(cls), id=id(obj), init_kwargs=init_kwargs)

    def load(self) -> object:
        cls = self.cls.load()

        if issubclass(cls, pydantic.BaseModel) and self.init_kwargs is not None:
            return cls(**self.init_kwargs)
        else:
            raise RuntimeError(f"Do not know how to load object {self}.")


# FunctionOrMethod = Union[Function, Method]


class FunctionOrMethod(SerialModel):  #, abc.ABC):

    @staticmethod
    def pick(**kwargs):
        if 'obj' in kwargs:
            return Method(**kwargs)
        elif 'cls' in kwargs:
            return Function(**kwargs)

    @classmethod
    def __get_validator__(cls):
        yield cls.validate

    @classmethod
    def validate(cls, d) -> 'FunctionOrMethod':
        if isinstance(d, Function):
            return d
        elif isinstance(d, Method):
            return d
        elif isinstance(d, Dict):
            return FunctionOrMethod.pick(**d)
        else:
            raise RuntimeError(
                f"Unhandled FunctionOrMethod source of type {type(d)}."
            )

    @staticmethod
    def of_callable(c: Callable) -> 'FunctionOrMethod':
        if hasattr(c, "__self__"):
            return Method.of_method(c, obj=getattr(c, "__self__"))
        else:
            return Function.of_function(c)

    #@abc.abstractmethod
    def load(self) -> Callable:
        raise NotImplementedError()


class MethodIdent(SerialModel):
    """
    Identifier of a method (as opposed to a serialization of the method itself).
    """

    module_name: str
    class_name: str
    method_name: str

    @staticmethod
    def of_method(
        method: Callable,
        cls: Optional[type] = None,
        obj: Optional[object] = None
    ) -> 'Method':
        if obj is None:
            assert hasattr(
                method, "__self__"
            ), f"Expected a method (maybe it is a function?): {method}"
            obj = method.__self__

        if cls is None:
            cls = obj.__class__

        module_name = cls.__module__

        return MethodIdent(
            module_name=module_name,
            class_name=cls.__name__,
            method_name=method.__name__
        )


class Method(FunctionOrMethod):
    """
    A python method. A method belongs to some class in some module and must have
    a pre-bound self object. The location of the method is encoded in `obj`
    alongside self.
    """

    obj: Obj
    name: str

    @staticmethod
    def of_method(
        meth: Callable,
        cls: Optional[type] = None,
        obj: Optional[object] = None
    ) -> 'Method':
        if obj is None:
            assert hasattr(
                meth, "__self__"
            ), f"Expected a method (maybe it is a function?): {meth}"
            obj = meth.__self__

        if cls is None:
            cls = obj.__class__

        obj_json = Obj.of_object(obj, cls=cls)

        return Method(obj=obj_json, name=meth.__name__)

    def load(self) -> Callable:
        obj = self.obj.load()
        return getattr(obj, self.name)

    # @staticmethod
    # def parse_obj(o: Dict) -> 'Method':
    #    return Method(obj=Obj.parse_obj(o['obj']), name=o['name'])


class Function(FunctionOrMethod):
    """
    A python function.
    """

    module: Module
    cls: Optional[Class]
    name: str

    @staticmethod
    def of_function(
        func: Callable,
        module: Optional[ModuleType] = None,
        cls: Optional[type] = None
    ) -> 'Function':  # actually: class

        if module is None:
            module = Module.of_module_name(func.__module__)

        if cls is not None:
            cls = Class.of_class(cls)

        return Function(cls=cls, module=module, name=func.__name__)

    def load(self) -> Callable:
        if self.cls is not None:
            cls = self.cls.load()
            return getattr(cls, self.name)
        else:
            mod = self.module.load()
            return getattr(mod, self.name)

    # @staticmethod
    # def parse_obj(o: Dict) -> 'Function':
    #    return Function(
    #        module=Module.parse_obj(o['module']),
    #        cls=Obj.parse_obj(o['cls']) if o['cls'] is not None else None,
    #        name=o['name']
    #    )


>>>>>>> 8d63d35f
# Record related:


class RecordChainCallMethod(SerialModel):
    path: JSONPath
    method: MethodIdent


class Cost(SerialModel):
    n_tokens: Optional[int] = None
    cost: Optional[float] = None


class RecordChainCall(SerialModel):
    """
    Info regarding each instrumented method call is put into this container.
    """

    # Call stack but only containing paths of instrumented chains/other objects.
    chain_stack: Sequence[RecordChainCallMethod]

    # Arguments to the instrumented method.
    args: JSON

    # Returns of the instrumented method if successful. Sometimes this is a
    # dict, sometimes a sequence, and sometimes a base value.
    rets: Optional[Any] = None

    # Error message if call raised exception.
    error: Optional[str] = None

    # Timestamps tracking entrance and exit of the instrumented method.
    start_time: datetime
    end_time: datetime

    # Process id.
    pid: int

    # Thread id.
    tid: int

    def top(self):
        return self.chain_stack[-1]

    def method(self):
        return self.top().method


class Record(SerialModel):
    record_id: RecordID
    chain_id: ChainID

    cost: Cost = pydantic.Field(default_factory=Cost)

    ts: datetime = pydantic.Field(default_factory=lambda: datetime.now())

    tags: str = ""

    main_input: Optional[str]
    main_output: Optional[str]  # if no error
    main_error: Optional[str]  # if error

    # The collection of calls recorded. Note that these can be converted into a
    # json structure with the same paths as the chain that generated this record
    # via `layout_calls_as_chain`.
    calls: Sequence[RecordChainCall] = []

    def __init__(self, record_id: Optional[RecordID] = None, **kwargs):
        super().__init__(record_id="temporay", **kwargs)

        if record_id is None:
            record_id = obj_id_of_obj(self.dict(), prefix="record")

        self.record_id = record_id

    # TODO: typing
    def layout_calls_as_chain(self) -> Any:
        """
        Layout the calls in this record into the structure that follows that of
        the chain that created this record. This uses the paths stored in each
        `RecordChainCall` which are paths into the chain.

        Note: We cannot create a validated schema.py:Chain class (or subclass)
        object here as the layout of records differ in these ways:

            - Records do not include anything that is not an instrumented method
              hence have most of the structure of a chain missing.
        
            - Records have RecordChainCall as their leafs where method
              definitions would be in the Chain structure.
        """

        # TODO: problem: collissions
        ret = Bunch(**self.dict())

        for call in self.calls:
            frame_info = call.top(
            )  # info about the method call is at the top of the stack
            path = frame_info.path._append(
                GetItemOrAttribute(
                    item_or_attribute=frame_info.method.method_name
                )
            )  # adds another attribute to path, from method name
            # TODO: append if already there
            ret = path.set(obj=ret, val=call)

        return ret


# Feedback related:


class FeedbackResultStatus(Enum):
    NONE = "none"
    RUNNING = "running"
    FAILED = "failed"
    DONE = "done"


class FeedbackCall(SerialModel):
    args: Dict[str, str]
    ret: float


class FeedbackResult(SerialModel):
    feedback_result_id: FeedbackResultID

    record_id: RecordID

    chain_id: ChainID

    feedback_definition_id: Optional[FeedbackDefinitionID] = None

    # "last timestamp"
    last_ts: datetime = pydantic.Field(default_factory=lambda: datetime.now())

    status: FeedbackResultStatus = FeedbackResultStatus.NONE

    cost: Cost = pydantic.Field(default_factory=Cost)

    tags: str = ""

    name: str

    calls: Sequence[FeedbackCall] = []
    result: Optional[
        float] = None  # final result, potentially aggregating multiple calls
    error: Optional[str] = None  # if there was an error

    def __init__(
        self, feedback_result_id: Optional[FeedbackResultID] = None, **kwargs
    ):

        super().__init__(feedback_result_id="temporary", **kwargs)

        if feedback_result_id is None:
            feedback_result_id = obj_id_of_obj(
                self.dict(), prefix="feedback_result"
            )

        self.feedback_result_id = feedback_result_id


class FeedbackDefinition(SerialModel):
    # Implementation serialization info.
    implementation: Optional[Union[Function, Method]] = None

    # Aggregator method for serialization.
    aggregator: Optional[Union[Function, Method]] = None

    # Id, if not given, unique determined from _json below.
    feedback_definition_id: FeedbackDefinitionID

    # Selectors, pointers into Records of where to get
    # arguments for `imp`.
    selectors: Optional[Dict[str, JSONPath]] = None

    def __init__(
        self,
        feedback_definition_id: Optional[FeedbackDefinitionID] = None,
        implementation: Optional[Union[Function, Method]] = None,
        aggregator: Optional[Union[Function, Method]] = None,
        selectors: Dict[str, JSONPath] = None
    ):
        """
        - selectors: Optional[Dict[str, Selection]] -- mapping of implementation
          argument names to where to get them from a record.

        - feedback_definition_id: Optional[str] - unique identifier.

        """

        super().__init__(
            feedback_definition_id="temporary",
            selectors=selectors,
            implementation=implementation,
            aggregator=aggregator,
        )

        if feedback_definition_id is None:
            if implementation is not None:
                feedback_definition_id = obj_id_of_obj(
                    self.dict(), prefix="feedback_definition"
                )
            else:
                feedback_definition_id = "anonymous_feedback_definition"

        self.feedback_definition_id = feedback_definition_id

    """
    def parse_obj(o: Dict) -> 'FeedbackDefinition':
        implementation = o['implementation']
        if implementation is not None:
            o['implementation'] = FunctionOrMethod.parse_obj(implementation)

        aggregator = o['aggregator']
        if aggregator is not None:
            o['aggregator'] = FunctionOrMethod.parse_obj(aggregator)

        o['selectors'] = {k: JSONPath.parse_obj(v) for k, v in o['selectors'].items()}

        return FeedbackDefinition(**o)
    """


# Model/chain related:


class FeedbackMode(str, Enum):
    # No evaluation will happen even if feedback functions are specified.
    NONE = "none"

    # Try to run feedback functions immediately and before chain returns a
    # record.
    WITH_CHAIN = "with_chain"

    # Try to run feedback functions in the same process as the chain but after
    # it produces a record.
    WITH_CHAIN_THREAD = "with_chain_thread"

    # Evaluate later via the process started by
    # `tru.start_deferred_feedback_evaluator`.
    DEFERRED = "deferred"


class Model(SerialModel):
    """
    Base container for any model that can be instrumented with trulens.
    """

    chain_id: ChainID

    # NOTE: Custom feedback functions cannot be run deferred and will be run as
    # if "withchainthread" was set.
    feedback_mode: FeedbackMode = FeedbackMode.WITH_CHAIN_THREAD

    # Flag of whether the chain is currently recording records. This is set
    # automatically but is imperfect in threaded situations. The second check
    # for recording is based on the call stack, see _call.
    recording: bool = False

    # Feedback functions to evaluate on each record.
    feedback_definitions: Sequence[FeedbackDefinition] = []

    def __init__(
        self,
        chain_id: Optional[ChainID] = None,
        feedback_mode: FeedbackMode = FeedbackMode.WITH_CHAIN_THREAD,
        feedback_definitions: Sequence[FeedbackDefinition] = [],
        recording: bool = False,
        **kwargs
    ):

        super().__init__(
            chain_id="temporary",  # temporary for validation
            feedback_mode=feedback_mode,
            feedback_definitions=feedback_definitions,
            recording=recording,
            **kwargs
        )

        # Create a chain_id from entire serializable structure, even stuff
        # coming from subclass.
        if chain_id is None:
            chain_id = obj_id_of_obj(obj=self.dict(), prefix="chain")

        self.chain_id = chain_id

    def json(self, *args, **kwargs):
        # Need custom jsonification here because it is likely the model
        # structure contains loops.

        return json_str_of_obj(self.dict(), *args, **kwargs)

    def dict(self):
        # Same problem as in json.
        return jsonify(self)


class LangChainModel(langchain.chains.base.Chain, Model):
    """
    Instrumented langchain chain.
    """

    # The wrapped/instrumented chain.
    chain: langchain.chains.base.Chain

    # TODO: Consider


class LlamaIndexModel(Model):
    """
    TODO: Instrumented llama index model.
    """
    pass<|MERGE_RESOLUTION|>--- conflicted
+++ resolved
@@ -36,241 +36,6 @@
 # Serialization of python objects/methods. Not using pickling here so we can
 # inspect the contents a little better before unserializaing.
 
-<<<<<<< HEAD
-=======
-
-class Module(SerialModel):
-    package_name: str
-    module_name: str
-
-    def of_module(mod: ModuleType) -> 'Module':
-        return Module(package_name=mod.__package__, module_name=mod.__name__)
-
-    def of_module_name(module_name: str) -> 'Module':
-        mod = importlib.import_module(module_name)
-        package_name = mod.__package__
-        return Module(package_name=package_name, module_name=module_name)
-
-    def load(self) -> ModuleType:
-        return importlib.import_module(
-            self.module_name, package=self.package_name
-        )
-
-
-class Class(SerialModel):
-    """
-    A python class by name.
-    """
-
-    name: str
-
-    module: Module
-
-    @staticmethod
-    def of_class(cls: type) -> 'Class':
-        return Class(
-            name=cls.__name__, module=Module.of_module_name(cls.__module__)
-        )
-
-    def load(self) -> type:  # class
-        try:
-            mod = self.module.load()
-            return getattr(mod, self.name)
-
-        except Exception as e:
-            raise RuntimeError(f"Could not load class {self} because {e}.")
-
-
-class Obj(SerialModel):
-    """
-    An object that may or may not be serializable. Do not use for base types
-    that don't have a class.
-    """
-
-    cls: Class
-
-    # From id(obj), identifiers memory location of a python object. Use this for
-    # handling loops in JSON objects.
-    id: int
-
-    # For objects that can be easily reconstructed, provide their kwargs here.
-    init_kwargs: Optional[Dict] = None
-
-    @staticmethod
-    def of_object(obj: object, cls: Optional[type] = None) -> 'Obj':
-        if cls is None:
-            cls = obj.__class__
-
-        if isinstance(obj, pydantic.BaseModel):
-            init_kwargs = obj.dict()
-        else:
-            init_kwargs = None
-
-        return Obj(cls=Class.of_class(cls), id=id(obj), init_kwargs=init_kwargs)
-
-    def load(self) -> object:
-        cls = self.cls.load()
-
-        if issubclass(cls, pydantic.BaseModel) and self.init_kwargs is not None:
-            return cls(**self.init_kwargs)
-        else:
-            raise RuntimeError(f"Do not know how to load object {self}.")
-
-
-# FunctionOrMethod = Union[Function, Method]
-
-
-class FunctionOrMethod(SerialModel):  #, abc.ABC):
-
-    @staticmethod
-    def pick(**kwargs):
-        if 'obj' in kwargs:
-            return Method(**kwargs)
-        elif 'cls' in kwargs:
-            return Function(**kwargs)
-
-    @classmethod
-    def __get_validator__(cls):
-        yield cls.validate
-
-    @classmethod
-    def validate(cls, d) -> 'FunctionOrMethod':
-        if isinstance(d, Function):
-            return d
-        elif isinstance(d, Method):
-            return d
-        elif isinstance(d, Dict):
-            return FunctionOrMethod.pick(**d)
-        else:
-            raise RuntimeError(
-                f"Unhandled FunctionOrMethod source of type {type(d)}."
-            )
-
-    @staticmethod
-    def of_callable(c: Callable) -> 'FunctionOrMethod':
-        if hasattr(c, "__self__"):
-            return Method.of_method(c, obj=getattr(c, "__self__"))
-        else:
-            return Function.of_function(c)
-
-    #@abc.abstractmethod
-    def load(self) -> Callable:
-        raise NotImplementedError()
-
-
-class MethodIdent(SerialModel):
-    """
-    Identifier of a method (as opposed to a serialization of the method itself).
-    """
-
-    module_name: str
-    class_name: str
-    method_name: str
-
-    @staticmethod
-    def of_method(
-        method: Callable,
-        cls: Optional[type] = None,
-        obj: Optional[object] = None
-    ) -> 'Method':
-        if obj is None:
-            assert hasattr(
-                method, "__self__"
-            ), f"Expected a method (maybe it is a function?): {method}"
-            obj = method.__self__
-
-        if cls is None:
-            cls = obj.__class__
-
-        module_name = cls.__module__
-
-        return MethodIdent(
-            module_name=module_name,
-            class_name=cls.__name__,
-            method_name=method.__name__
-        )
-
-
-class Method(FunctionOrMethod):
-    """
-    A python method. A method belongs to some class in some module and must have
-    a pre-bound self object. The location of the method is encoded in `obj`
-    alongside self.
-    """
-
-    obj: Obj
-    name: str
-
-    @staticmethod
-    def of_method(
-        meth: Callable,
-        cls: Optional[type] = None,
-        obj: Optional[object] = None
-    ) -> 'Method':
-        if obj is None:
-            assert hasattr(
-                meth, "__self__"
-            ), f"Expected a method (maybe it is a function?): {meth}"
-            obj = meth.__self__
-
-        if cls is None:
-            cls = obj.__class__
-
-        obj_json = Obj.of_object(obj, cls=cls)
-
-        return Method(obj=obj_json, name=meth.__name__)
-
-    def load(self) -> Callable:
-        obj = self.obj.load()
-        return getattr(obj, self.name)
-
-    # @staticmethod
-    # def parse_obj(o: Dict) -> 'Method':
-    #    return Method(obj=Obj.parse_obj(o['obj']), name=o['name'])
-
-
-class Function(FunctionOrMethod):
-    """
-    A python function.
-    """
-
-    module: Module
-    cls: Optional[Class]
-    name: str
-
-    @staticmethod
-    def of_function(
-        func: Callable,
-        module: Optional[ModuleType] = None,
-        cls: Optional[type] = None
-    ) -> 'Function':  # actually: class
-
-        if module is None:
-            module = Module.of_module_name(func.__module__)
-
-        if cls is not None:
-            cls = Class.of_class(cls)
-
-        return Function(cls=cls, module=module, name=func.__name__)
-
-    def load(self) -> Callable:
-        if self.cls is not None:
-            cls = self.cls.load()
-            return getattr(cls, self.name)
-        else:
-            mod = self.module.load()
-            return getattr(mod, self.name)
-
-    # @staticmethod
-    # def parse_obj(o: Dict) -> 'Function':
-    #    return Function(
-    #        module=Module.parse_obj(o['module']),
-    #        cls=Obj.parse_obj(o['cls']) if o['cls'] is not None else None,
-    #        name=o['name']
-    #    )
-
-
->>>>>>> 8d63d35f
 # Record related:
 
 
