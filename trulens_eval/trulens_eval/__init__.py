--- conflicted
+++ resolved
@@ -98,22 +98,6 @@
 from trulens_eval.utils.threading import TP
 
 __all__ = [
-<<<<<<< HEAD
-    'Tru',
-    'TruBasicApp',
-    'TruCustomApp',
-    'TruChain',
-    'TruLlama',
-    'Feedback',
-    'OpenAI',
-    'LiteLLM',
-    'Bedrock',
-    'Huggingface',
-    'FeedbackMode',
-    'Provider',
-    'Select',
-    'TP'
-=======
     "Tru",
     "TruBasicApp",
     "TruCustomApp",
@@ -127,8 +111,6 @@
     "Huggingface",
     "FeedbackMode",
     "Provider",
-    "Query",  # to deprecate in 0.3.0
     "Select",
     "TP",
->>>>>>> f29bdc9d
 ]