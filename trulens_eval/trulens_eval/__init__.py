--- conflicted
+++ resolved
@@ -117,14 +117,8 @@
 from trulens_eval.utils.imports import REQUIREMENT_RAILS
 from trulens_eval.utils.threading import TP
 
-<<<<<<< HEAD
-# Optional feedback providers.
-with OptionalImports(messages=REQUIREMENT_BEDROCK):
-    from trulens_eval.feedback import Bedrock
-=======
 with OptionalImports(messages=REQUIREMENT_LLAMA):
     from trulens_eval.tru_llama import TruLlama
->>>>>>> 3c2fe22b
 
 with OptionalImports(messages=REQUIREMENT_LITELLM):
     from trulens_eval.feedback.provider.litellm import LiteLLM
@@ -153,15 +147,12 @@
     "TruChain",
     "TruLlama",
     "TruVirtual",
-<<<<<<< HEAD
     "TruRails",
-=======
 
     # app setup
     "FeedbackMode",
 
     # feedback setup
->>>>>>> 3c2fe22b
     "Feedback",
     "Select",
 
