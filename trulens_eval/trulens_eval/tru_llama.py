"""
# Llama_index instrumentation and monitoring. 
"""

from inspect import BoundArguments
from inspect import Signature
import logging
from pprint import PrettyPrinter
from typing import Any, Callable, ClassVar, Optional, Union

from pydantic import Field

from trulens_eval.app import App
from trulens_eval.instruments import Instrument
from trulens_eval.utils.containers import dict_set_with
from trulens_eval.utils.imports import OptionalImports
from trulens_eval.utils.imports import REQUIREMENT_LLAMA
from trulens_eval.utils.pyschema import Class
from trulens_eval.utils.pyschema import FunctionOrMethod
from trulens_eval.utils.python import safe_hasattr
from trulens_eval.utils.serial import Lens

logger = logging.getLogger(__name__)

pp = PrettyPrinter()

with OptionalImports(messages=REQUIREMENT_LLAMA):
<<<<<<< HEAD
    import llama_index
    from llama_index.chat_engine.types import AgentChatResponse
    from llama_index.chat_engine.types import BaseChatEngine
    from llama_index.chat_engine.types import StreamingAgentChatResponse
    from llama_index.core.base_query_engine import BaseQueryEngine
    from llama_index.core.base_query_engine import QueryEngineComponent
    # retriever
    from llama_index.core.base_retriever import BaseRetriever
    from llama_index.core.base_retriever import RetrieverComponent
    from llama_index.embeddings.base import BaseEmbedding
    from llama_index.indices.base import BaseIndex
    # misc
    from llama_index.indices.prompt_helper import PromptHelper
    from llama_index.indices.query.schema import QueryBundle
    from llama_index.indices.service_context import ServiceContext
    from llama_index.llm_predictor import LLMPredictor
    from llama_index.llm_predictor.base import BaseLLMPredictor
    from llama_index.llm_predictor.base import LLMMetadata
    # LLMs
    from llama_index.llms.base import BaseLLM  # subtype of BaseComponent
    # memory
    from llama_index.memory import BaseMemory
    from llama_index.node_parser.interface import NodeParser
    from llama_index.postprocessor.types import BaseNodePostprocessor
    from llama_index.prompts.base import Prompt
    from llama_index.question_gen.types import BaseQuestionGenerator
    from llama_index.response.schema import Response
    from llama_index.response.schema import StreamingResponse
    from llama_index.response_synthesizers.base import BaseSynthesizer
    from llama_index.response_synthesizers.refine import Refine
    from llama_index.schema import BaseComponent
    # agents
    from llama_index.tools.types import AsyncBaseTool  # subtype of BaseTool
    from llama_index.tools.types import BaseTool
    from llama_index.tools.types import \
        ToolMetadata  # all of the readable info regarding tools is in this class
    from llama_index.vector_stores.types import VectorStore

    from trulens_eval.utils.llama import WithFeedbackFilterNodes
=======
    try:
        import llama_index
        from llama_index.core.base.embeddings.base import BaseEmbedding
        from llama_index.core.chat_engine.types import AgentChatResponse
        from llama_index.core.chat_engine.types import BaseChatEngine
        from llama_index.core.chat_engine.types import \
            StreamingAgentChatResponse
        from llama_index.core.indices.base import BaseIndex
        # misc
        from llama_index.core.base.base_query_engine import \
            QueryEngineComponent
        from llama_index.core.base.llms.types import LLMMetadata
        from llama_index.core.indices.prompt_helper import PromptHelper
        from llama_index.core.postprocessor.types import BaseNodePostprocessor
        from llama_index.core.query_engine import BaseQueryEngine
        from llama_index.core.retrievers import BaseRetriever
        from llama_index.core.schema import QueryBundle
        from llama_index.legacy.llm_predictor import LLMPredictor
        from llama_index.legacy.llm_predictor.base import BaseLLMPredictor
        # LLMs
        from llama_index.core.llms.base import \
            BaseLLM  # subtype of BaseComponent
        # memory
        from llama_index.core.base.response.schema import Response
        from llama_index.core.memory import BaseMemory
        from llama_index.core.node_parser import NodeParser
        from llama_index.core.question_gen.types import BaseQuestionGenerator
        from llama_index.core.response.schema import StreamingResponse
        from llama_index.core.response_synthesizers import BaseSynthesizer
        from llama_index.core.response_synthesizers import Refine
        from llama_index.core.schema import BaseComponent
        # agents
        from llama_index.core.tools import BaseTool
        from llama_index.core.tools.types import \
            AsyncBaseTool  # subtype of BaseTool
        from llama_index.core.tools.types import \
            ToolMetadata  # all of the readable info regarding tools is in this class
        from llama_index.core.vector_stores.types import VectorStore

        from trulens_eval.utils.llama import WithFeedbackFilterNodes
    except ImportError:  # bridge for versions < 0.10
        import llama_index
        from llama_index.chat_engine.types import AgentChatResponse
        from llama_index.chat_engine.types import BaseChatEngine
        from llama_index.chat_engine.types import StreamingAgentChatResponse
        from llama_index.core.base_query_engine import BaseQueryEngine
        from llama_index.core.base_query_engine import QueryEngineComponent
        # retriever
        from llama_index.core.base_retriever import BaseRetriever
        from llama_index.core.base_retriever import RetrieverComponent
        from llama_index.embeddings.base import BaseEmbedding
        from llama_index.indices.base import BaseIndex
        # misc
        from llama_index.indices.prompt_helper import PromptHelper
        from llama_index.indices.query.schema import QueryBundle
        from llama_index.indices.service_context import ServiceContext
        from llama_index.llm_predictor import LLMPredictor
        from llama_index.llm_predictor.base import BaseLLMPredictor
        from llama_index.llm_predictor.base import LLMMetadata
        # LLMs
        from llama_index.llms.base import BaseLLM  # subtype of BaseComponent
        # memory
        from llama_index.memory import BaseMemory
        from llama_index.node_parser.interface import NodeParser
        from llama_index.postprocessor.types import BaseNodePostprocessor
        from llama_index.prompts.base import Prompt
        from llama_index.question_gen.types import BaseQuestionGenerator
        from llama_index.response.schema import Response
        from llama_index.response.schema import StreamingResponse
        from llama_index.response_synthesizers.base import BaseSynthesizer
        from llama_index.response_synthesizers.refine import Refine
        from llama_index.schema import BaseComponent
        # agents
        from llama_index.tools.types import \
            AsyncBaseTool  # subtype of BaseTool
        from llama_index.tools.types import BaseTool
        from llama_index.tools.types import \
            ToolMetadata  # all of the readable info regarding tools is in this class
        from llama_index.vector_stores.types import VectorStore

        from trulens_eval.utils.llama import WithFeedbackFilterNodes
>>>>>>> 5f98b00a

# Need to `from ... import ...` for the below as referring to some of these
# later in this file by full path does not work due to lack of intermediate
# modules in the path.

# Fail outside of optional imports contexts so that anything that follows gets
# to be a dummy which will cause failures if used.
OptionalImports(messages=REQUIREMENT_LLAMA).assert_installed(llama_index)

from trulens_eval.tru_chain import LangChainInstrument


class LlamaInstrument(Instrument):

    class Default:
        MODULES = {"llama_index.", "llama_hub."}.union(
            LangChainInstrument.Default.MODULES
        )  # NOTE: llama_index uses langchain internally for some things

        # Putting these inside thunk as llama_index is optional.
        CLASSES = lambda: {
            BaseComponent, BaseLLM, BaseQueryEngine, BaseRetriever, BaseIndex,
            BaseChatEngine, BaseQuestionGenerator, BaseSynthesizer, Refine,
            LLMPredictor, LLMMetadata, BaseLLMPredictor, VectorStore,
            PromptHelper, BaseEmbedding, NodeParser, ToolMetadata, BaseTool,
            BaseMemory, WithFeedbackFilterNodes, BaseNodePostprocessor,
            QueryEngineComponent
        }.union(LangChainInstrument.Default.CLASSES())

        # Instrument only methods with these names and of these classes. Ok to
        # include llama_index inside methods.
        METHODS = dict_set_with(
            {
                # LLM:
                "complete":
                    lambda o: isinstance(o, BaseLLM),
                "stream_complete":
                    lambda o: isinstance(o, BaseLLM),
                "acomplete":
                    lambda o: isinstance(o, BaseLLM),
                "astream_complete":
                    lambda o: isinstance(o, BaseLLM),

                # BaseTool/AsyncBaseTool:
                "__call__":
                    lambda o: isinstance(o, BaseTool),
                "call":
                    lambda o: isinstance(o, BaseTool),
                "acall":
                    lambda o: isinstance(o, AsyncBaseTool),

                # Memory:
                "put":
                    lambda o: isinstance(o, BaseMemory),

                # Misc.:
                "get_response":
                    lambda o: isinstance(o, Refine),
                "predict":
                    lambda o: isinstance(o, BaseLLMPredictor),

                # BaseQueryEngine:
                "query":
                    lambda o: isinstance(o, BaseQueryEngine),
                "aquery":
                    lambda o: isinstance(o, BaseQueryEngine),

                # BaseChatEngine/LLM:
                "chat":
                    lambda o: isinstance(o, (BaseLLM, BaseChatEngine)),
                "achat":
                    lambda o: isinstance(o, (BaseLLM, BaseChatEngine)),
                "stream_chat":
                    lambda o: isinstance(o, (BaseLLM, BaseChatEngine)),
                "astream_achat":
                    lambda o: isinstance(o, (BaseLLM, BaseChatEngine)),

                # BaseRetriever/BaseQueryEngine:
                "retrieve":
                    lambda o: isinstance(
                        o, (
                            BaseQueryEngine, BaseRetriever,
                            WithFeedbackFilterNodes
                        )
                    ),
                "_retrieve":
                    lambda o: isinstance(
                        o, (
                            BaseQueryEngine, BaseRetriever,
                            WithFeedbackFilterNodes
                        )
                    ),
                "_aretrieve":
                    lambda o: isinstance(
                        o, (
                            BaseQueryEngine, BaseRetriever,
                            WithFeedbackFilterNodes
                        )
                    ),
                # BaseQueryEngine:
                "synthesize":
                    lambda o: isinstance(o, BaseQueryEngine),

                # BaseNodePostProcessor
                "_postprocess_nodes":
                    lambda o: isinstance(o, (BaseNodePostprocessor)),

                # Components
                "_run_component":
                    lambda o:
                    isinstance(o, (QueryEngineComponent, RetrieverComponent))
            },
            LangChainInstrument.Default.METHODS
        )

    def __init__(self, *args, **kwargs):
        super().__init__(
            include_modules=LlamaInstrument.Default.MODULES,
            include_classes=LlamaInstrument.Default.CLASSES(),
            include_methods=LlamaInstrument.Default.METHODS,
            *args,
            **kwargs
        )


class TruLlama(App):
    """
    Instantiates the LLama Index Wrapper.

    Example:
        LLama-Index code: [LLama Index
        Quickstart](https://gpt-index.readthedocs.io/en/stable/getting_started/starter_example.html)
    
        ```python
        from llama_index.core import VectorStoreIndex, SimpleDirectoryReader

        documents = SimpleDirectoryReader("data").load_data()
        index = VectorStoreIndex.from_documents(documents)

        query_engine = index.as_query_engine()
        ```

        Trulens Eval Code:
        ```python
        from trulens_eval import TruLlama
        # f_lang_match, f_qa_relevance, f_qs_relevance are feedback functions
        tru_recorder = TruLlama(query_engine,
            app_id='LlamaIndex_App1',
            feedbacks=[f_lang_match, f_qa_relevance, f_qs_relevance])

        with tru_recorder as recording:
            query_engine.query("What is llama index?")

        tru_record = recording.records[0]

        # To add record metadata 
        with tru_recorder as recording:
            recording.record_metadata="this is metadata for all records in this context that follow this line"
            query_engine.query("What is llama index?")
            recording.record_metadata="this is different metadata for all records in this context that follow this line"
            query_engine.query("Where do I download llama index?")
        
        ```

        See [Feedback Functions](https://www.trulens.org/trulens_eval/api/feedback/) for instantiating feedback functions.

    Args:
        app: A llama index application.

        **kwargs: Additional arguments to pass to [App][trulens_eval.app.App]
            and [AppDefinition][trulens_eval.app.AppDefinition]
    """

    model_config: ClassVar[dict] = dict(arbitrary_types_allowed=True)

    app: Union[BaseQueryEngine, BaseChatEngine]

    root_callable: ClassVar[FunctionOrMethod] = Field(
        default_factory=lambda: FunctionOrMethod.of_callable(TruLlama.query)
    )

    def __init__(
        self, app: Union[BaseQueryEngine, BaseChatEngine], **kwargs: dict
    ):
        # TruLlama specific:
        kwargs['app'] = app
        kwargs['root_class'] = Class.of_object(app)  # TODO: make class property
        kwargs['instrument'] = LlamaInstrument(app=self)

        super().__init__(**kwargs)

    @classmethod
    def select_source_nodes(cls) -> Lens:
        """
        Get the path to the source nodes in the query output.
        """
        return cls.select_outputs().source_nodes[:]

    @classmethod
    def select_context(
        cls,
        app: Optional[Union[BaseQueryEngine, BaseChatEngine]] = None
    ) -> Lens:
        """
        Get the path to the context in the query output.
        """
        return cls.select_outputs().source_nodes[:].node.text

    def main_input(
        self, func: Callable, sig: Signature, bindings: BoundArguments
    ) -> str:
        """
        Determine the main input string for the given function `func` with
        signature `sig` if it is to be called with the given bindings
        `bindings`.
        """

        if 'str_or_query_bundle' in bindings.arguments:
            # llama_index specific
            str_or_bundle = bindings.arguments['str_or_query_bundle']
            if isinstance(str_or_bundle, QueryBundle):
                return str_or_bundle.query_str
            else:
                return str_or_bundle

        elif 'message' in bindings.arguments:
            # llama_index specific
            return bindings.arguments['message']

        else:

            return App.main_input(self, func, sig, bindings)

    def main_output(
        self, func: Callable, sig: Signature, bindings: BoundArguments, ret: Any
    ) -> Optional[str]:
        """
        Determine the main out string for the given function `func` with
        signature `sig` after it is called with the given `bindings` and has
        returned `ret`.
        """

        try:
            attr = self._main_output_attribute(ret)

            if attr is not None:
                return getattr(ret, attr)
            else:  # attr is None
                return App.main_output(self, func, sig, bindings, ret)

        except NotImplementedError:
            return None

    def _main_output_attribute(self, ret: Any) -> Optional[str]:
        """
        Which attribute in ret contains the main output of this llama_index app.
        """

        if isinstance(ret, Response):  # query, aquery
            return "response"

        elif isinstance(ret, AgentChatResponse):  #  chat, achat
            return "response"

        elif isinstance(ret, (StreamingResponse, StreamingAgentChatResponse)):
            raise NotImplementedError(
                "App produced a streaming response. "
                "Tracking content of streams in llama_index is not yet supported. "
                "App main_output will be None."
            )

        return None

    def main_call(self, human: str):
        # If available, a single text to a single text invocation of this app.
        # Note that we are ultimately calling a different langchain method here
        # than in the `main_acall` method so we don't reuse the async version
        # here in case langchain does something special between them.

        if isinstance(self.app, BaseQueryEngine):
            ret = self.app.query(human)
        elif isinstance(self.app, BaseChatEngine):
            ret = self.app.chat(human)
        else:
            raise RuntimeError(
                f"Do not know what the main method for app of type {type(self.app).__name__} is."
            )

        try:
            attr = self._main_output_attribute(ret)
            assert attr is not None
            return getattr(ret, attr)

        except Exception:
            raise NotImplementedError(
                f"Do not know what in object of type {type(ret).__name__} is the main app output."
            )

    async def main_acall(self, human: str):
        # If available, a single text to a single text invocation of this app.

        if isinstance(self.app, BaseQueryEngine):
            ret = await self.app.aquery(human)
        elif isinstance(self.app, BaseChatEngine):
            ret = await self.app.achat(human)
        else:
            raise RuntimeError(
                f"Do not know what the main async method for app of type {type(self.app).__name__} is."
            )

        try:
            attr = self._main_output_attribute(ret)
            assert attr is not None
            return getattr(ret, attr)

        except Exception:
            raise NotImplementedError(
                f"Do not know what in object of type {type(ret).__name__} is the main app output."
            )

    # TOREMOVE
    # llama_index.chat_engine.types.BaseChatEngine
    def chat(self, *args, **kwargs) -> None:

        self._throw_dep_message(
            method="chat", is_async=False, with_record=False
        )

    # TOREMOVE
    # llama_index.chat_engine.types.BaseChatEngine
    async def achat(self, *args, **kwargs) -> None:

        self._throw_dep_message(
            method="achat", is_async=True, with_record=False
        )

    # TOREMOVE
    # llama_index.chat_engine.types.BaseChatEngine
    def stream_chat(self, *args, **kwargs) -> None:

        self._throw_dep_message(
            method="stream_chat", is_async=False, with_record=False
        )

    # TOREMOVE
    # llama_index.chat_engine.types.BaseChatEngine
    async def astream_chat(self, *args, **kwargs) -> None:

        self._throw_dep_message(
            method="astream_chat", is_async=True, with_record=False
        )

    # TOREMOVE
    # llama_index.indices.query.base.BaseQueryEngine
    def query(self, *args, **kwargs) -> None:

        self._throw_dep_message(
            method="query", is_async=False, with_record=False
        )

    # TOREMOVE
    # llama_index.indices.query.base.BaseQueryEngine
    async def aquery(self, *args, **kwargs) -> None:
        self._throw_dep_message(
            method="aquery", is_async=True, with_record=False
        )

    # TOREMOVE
    # Mirrors llama_index.indices.query.base.BaseQueryEngine.query .
    def query_with_record(self, *args, **kwargs) -> None:

        self._throw_dep_message(
            method="query", is_async=False, with_record=True
        )

    # TOREMOVE
    # Mirrors llama_index.indices.query.base.BaseQueryEngine.aquery .
    async def aquery_with_record(self, *args, **kwargs) -> None:

        self._throw_dep_message(
            method="aquery", is_async=True, with_record=True
        )

    # TOREMOVE
    # Compatible with llama_index.chat_engine.types.BaseChatEngine.chat .
    def chat_with_record(self, *args, **kwargs) -> None:

        self._throw_dep_message(method="chat", is_async=False, with_record=True)

    # TOREMOVE
    # Compatible with llama_index.chat_engine.types.BaseChatEngine.achat .
    async def achat_with_record(self, *args, **kwargs) -> None:

        self._throw_dep_message(method="achat", is_async=True, with_record=True)

    # TOREMOVE
    # Compatible with llama_index.chat_engine.types.BaseChatEngine.stream_chat .
    def stream_chat_with_record(self, *args, **kwargs) -> None:

        self._throw_dep_message(
            method="stream", is_async=False, with_record=True
        )

    # TOREMOVE
    # Compatible with llama_index.chat_engine.types.BaseChatEngine.astream_chat .
    async def astream_chat_with_record(self, *args, **kwargs) -> None:

        self._throw_dep_message(
            method="astream_chat", is_async=True, with_record=True
        )


TruLlama.model_rebuild()<|MERGE_RESOLUTION|>--- conflicted
+++ resolved
@@ -25,47 +25,6 @@
 pp = PrettyPrinter()
 
 with OptionalImports(messages=REQUIREMENT_LLAMA):
-<<<<<<< HEAD
-    import llama_index
-    from llama_index.chat_engine.types import AgentChatResponse
-    from llama_index.chat_engine.types import BaseChatEngine
-    from llama_index.chat_engine.types import StreamingAgentChatResponse
-    from llama_index.core.base_query_engine import BaseQueryEngine
-    from llama_index.core.base_query_engine import QueryEngineComponent
-    # retriever
-    from llama_index.core.base_retriever import BaseRetriever
-    from llama_index.core.base_retriever import RetrieverComponent
-    from llama_index.embeddings.base import BaseEmbedding
-    from llama_index.indices.base import BaseIndex
-    # misc
-    from llama_index.indices.prompt_helper import PromptHelper
-    from llama_index.indices.query.schema import QueryBundle
-    from llama_index.indices.service_context import ServiceContext
-    from llama_index.llm_predictor import LLMPredictor
-    from llama_index.llm_predictor.base import BaseLLMPredictor
-    from llama_index.llm_predictor.base import LLMMetadata
-    # LLMs
-    from llama_index.llms.base import BaseLLM  # subtype of BaseComponent
-    # memory
-    from llama_index.memory import BaseMemory
-    from llama_index.node_parser.interface import NodeParser
-    from llama_index.postprocessor.types import BaseNodePostprocessor
-    from llama_index.prompts.base import Prompt
-    from llama_index.question_gen.types import BaseQuestionGenerator
-    from llama_index.response.schema import Response
-    from llama_index.response.schema import StreamingResponse
-    from llama_index.response_synthesizers.base import BaseSynthesizer
-    from llama_index.response_synthesizers.refine import Refine
-    from llama_index.schema import BaseComponent
-    # agents
-    from llama_index.tools.types import AsyncBaseTool  # subtype of BaseTool
-    from llama_index.tools.types import BaseTool
-    from llama_index.tools.types import \
-        ToolMetadata  # all of the readable info regarding tools is in this class
-    from llama_index.vector_stores.types import VectorStore
-
-    from trulens_eval.utils.llama import WithFeedbackFilterNodes
-=======
     try:
         import llama_index
         from llama_index.core.base.embeddings.base import BaseEmbedding
@@ -147,7 +106,6 @@
         from llama_index.vector_stores.types import VectorStore
 
         from trulens_eval.utils.llama import WithFeedbackFilterNodes
->>>>>>> 5f98b00a
 
 # Need to `from ... import ...` for the below as referring to some of these
 # later in this file by full path does not work due to lack of intermediate
