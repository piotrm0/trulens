"""
# Llama_index instrumentation and monitoring. 
"""

from inspect import BoundArguments
from inspect import Signature
import logging
from pprint import PrettyPrinter
from typing import Any, Callable, ClassVar, Optional, Union

from pydantic import Field

from trulens_eval.app import App
from trulens_eval.instruments import Instrument
from trulens_eval.utils.containers import dict_set_with
from trulens_eval.utils.imports import OptionalImports
from trulens_eval.utils.imports import REQUIREMENT_LLAMA
from trulens_eval.utils.pyschema import Class
from trulens_eval.utils.pyschema import FunctionOrMethod
from trulens_eval.utils.python import safe_hasattr
from trulens_eval.utils.serial import Lens

logger = logging.getLogger(__name__)

pp = PrettyPrinter()

with OptionalImports(messages=REQUIREMENT_LLAMA):
    import llama_index
    from llama_index.chat_engine.types import AgentChatResponse
    from llama_index.chat_engine.types import BaseChatEngine
    from llama_index.chat_engine.types import StreamingAgentChatResponse
    from llama_index.embeddings.base import BaseEmbedding
    from llama_index.indices.base import BaseIndex
    # misc
    from llama_index.indices.base_retriever import BaseRetriever
    from llama_index.indices.prompt_helper import PromptHelper
    from llama_index.indices.query.base import BaseQueryEngine
    from llama_index.indices.query.schema import QueryBundle
    from llama_index.indices.query.schema import QueryType
    from llama_index.indices.service_context import ServiceContext
    from llama_index.llm_predictor import LLMPredictor
    from llama_index.llm_predictor.base import BaseLLMPredictor
    from llama_index.llm_predictor.base import LLMMetadata
    # LLMs
    from llama_index.llms.base import BaseLLM  # subtype of BaseComponent
    # memory
    from llama_index.memory import BaseMemory
    from llama_index.node_parser.interface import NodeParser
    from llama_index.prompts.base import Prompt
    from llama_index.question_gen.types import BaseQuestionGenerator
    from llama_index.response.schema import Response
    from llama_index.response.schema import RESPONSE_TYPE
    from llama_index.response.schema import StreamingResponse
    from llama_index.response_synthesizers.base import BaseSynthesizer
    from llama_index.response_synthesizers.refine import Refine
    from llama_index.schema import BaseComponent
    # agents
    from llama_index.tools.types import AsyncBaseTool  # subtype of BaseTool
    from llama_index.tools.types import BaseTool
    from llama_index.tools.types import \
        ToolMetadata  # all of the readable info regarding tools is in this class
    from llama_index.vector_stores.types import VectorStore

    from trulens_eval.utils.llama import WithFeedbackFilterNodes

# Need to `from ... import ...` for the below as referring to some of these
# later in this file by full path does not work due to lack of intermediate
# modules in the path.

# Fail outside of optional imports contexts so that anything that follows gets
# to be a dummy which will cause failures if used.
OptionalImports(messages=REQUIREMENT_LLAMA).assert_installed(llama_index)

from trulens_eval.tru_chain import LangChainInstrument


class LlamaInstrument(Instrument):

    class Default:
        MODULES = {"llama_index.", "llama_hub."}.union(
            LangChainInstrument.Default.MODULES
        )  # NOTE: llama_index uses langchain internally for some things

        # Putting these inside thunk as llama_index is optional.
        CLASSES = lambda: {
            BaseComponent,
            BaseLLM,
            BaseQueryEngine,
            BaseRetriever,
            BaseIndex,
            BaseChatEngine,
            Prompt,
            # llama_index.prompts.prompt_type.PromptType, # enum
            BaseQuestionGenerator,
            BaseSynthesizer,
            Refine,
            LLMPredictor,
            LLMMetadata,
            BaseLLMPredictor,
            VectorStore,
            ServiceContext,
            PromptHelper,
            BaseEmbedding,
            NodeParser,
            ToolMetadata,
            BaseTool,
            BaseMemory,
            WithFeedbackFilterNodes
        }.union(LangChainInstrument.Default.CLASSES())

        # Instrument only methods with these names and of these classes. Ok to
        # include llama_index inside methods.
        METHODS = dict_set_with(
            {
                # LLM:
                "complete":
                    lambda o: isinstance(o, BaseLLM),
                "stream_complete":
                    lambda o: isinstance(o, BaseLLM),
                "acomplete":
                    lambda o: isinstance(o, BaseLLM),
                "astream_complete":
                    lambda o: isinstance(o, BaseLLM),

                # BaseTool/AsyncBaseTool:
                "__call__":
                    lambda o: isinstance(o, BaseTool),
                "call":
                    lambda o: isinstance(o, BaseTool),
                "acall":
                    lambda o: isinstance(o, AsyncBaseTool),

                # Memory:
                "put":
                    lambda o: isinstance(o, BaseMemory),

                # Misc.:
                "get_response":
                    lambda o: isinstance(o, Refine),
                "predict":
                    lambda o: isinstance(o, BaseLLMPredictor),

                # BaseQueryEngine:
                "query":
                    lambda o: isinstance(o, BaseQueryEngine),
                "aquery":
                    lambda o: isinstance(o, BaseQueryEngine),

                # BaseChatEngine/LLM:
                "chat":
                    lambda o: isinstance(o, (BaseLLM, BaseChatEngine)),
                "achat":
                    lambda o: isinstance(o, (BaseLLM, BaseChatEngine)),
                "stream_chat":
                    lambda o: isinstance(o, (BaseLLM, BaseChatEngine)),
                "astream_achat":
                    lambda o: isinstance(o, (BaseLLM, BaseChatEngine)),

                # BaseRetriever/BaseQueryEngine:
                "retrieve":
                    lambda o: isinstance(
                        o, (
                            BaseQueryEngine, BaseRetriever,
                            WithFeedbackFilterNodes
                        )
                    ),

                # BaseQueryEngine:
                "synthesize":
                    lambda o: isinstance(o, BaseQueryEngine),
            },
            LangChainInstrument.Default.METHODS
        )

    def __init__(self, *args, **kwargs):
        super().__init__(
            include_modules=LlamaInstrument.Default.MODULES,
            include_classes=LlamaInstrument.Default.CLASSES(),
            include_methods=LlamaInstrument.Default.METHODS,
            *args,
            **kwargs
        )


class TruLlama(App):
    """
    Instantiates the LLama Index Wrapper.

        **Usage:**

        LLama-Index code: [LLama Index Quickstart](https://gpt-index.readthedocs.io/en/stable/getting_started/starter_example.html)
        ```python
         # Code snippet taken from llama_index 0.8.29 (API subject to change with new versions)
        from llama_index import VectorStoreIndex
        from llama_index.readers.web import SimpleWebPageReader

        documents = SimpleWebPageReader(
            html_to_text=True
        ).load_data(["http://paulgraham.com/worked.html"])
        index = VectorStoreIndex.from_documents(documents)

        query_engine = index.as_query_engine()
        ```

        Trulens Eval Code:
        ```python
        from trulens_eval import TruLlama
        # f_lang_match, f_qa_relevance, f_qs_relevance are feedback functions
        tru_recorder = TruLlama(query_engine,
            app_id='LlamaIndex_App1',
            feedbacks=[f_lang_match, f_qa_relevance, f_qs_relevance])

        with tru_recorder as recording:
            query_engine.query("What is llama index?")

        tru_record = recording.records[0]

        # To add record metadata 
        with tru_recorder as recording:
            recording.record_metadata="this is metadata for all records in this context that follow this line"
            query_engine.query("What is llama index?")
            recording.record_metadata="this is different metadata for all records in this context that follow this line"
            query_engine.query("Where do I download llama index?")
        
        ```

        See [Feedback Functions](https://www.trulens.org/trulens_eval/api/feedback/) for instantiating feedback functions.

        Args:
            app (BaseQueryEngine | BaseChatEngine): A llama index application.
    """

    model_config: ClassVar[dict] = dict(arbitrary_types_allowed=True)

    app: Union[BaseQueryEngine, BaseChatEngine]

    root_callable: ClassVar[FunctionOrMethod] = Field(
        default_factory=lambda: FunctionOrMethod.of_callable(TruLlama.query)
    )

    def __init__(self, app: Union[BaseQueryEngine, BaseChatEngine], **kwargs):
        # TruLlama specific:
        kwargs['app'] = app
        kwargs['root_class'] = Class.of_object(app)  # TODO: make class property
        kwargs['instrument'] = LlamaInstrument(app=self)

        super().__init__(**kwargs)

    @classmethod
    def select_source_nodes(cls) -> Lens:
        """
        Get the path to the source nodes in the query output.
        """
        return cls.select_outputs().source_nodes[:]

    @classmethod
    def select_context(
        cls,
        app: Optional[Union[BaseQueryEngine, BaseChatEngine]] = None
    ) -> Lens:
        """
        Get the path to the context in the query output.
        """
        return cls.select_outputs().source_nodes[:].node.text

    def main_input(
        self, func: Callable, sig: Signature, bindings: BoundArguments
    ) -> str:
        """
        Determine the main input string for the given function `func` with
        signature `sig` if it is to be called with the given bindings
        `bindings`.
        """

        if 'str_or_query_bundle' in bindings.arguments:
            # llama_index specific
            str_or_bundle = bindings.arguments['str_or_query_bundle']
            if isinstance(str_or_bundle, QueryBundle):
                return str_or_bundle.query_str
            else:
                return str_or_bundle

        elif 'message' in bindings.arguments:
            # llama_index specific
            return bindings.arguments['message']

        else:

            return App.main_input(self, func, sig, bindings)

    def main_output(
        self, func: Callable, sig: Signature, bindings: BoundArguments, ret: Any
    ) -> Optional[str]:
        """
        Determine the main out string for the given function `func` with
        signature `sig` after it is called with the given `bindings` and has
        returned `ret`.
        """

        try:
            attr = self._main_output_attribute(ret)

            if attr is not None:
                return getattr(ret, attr)
            else:  # attr is None
                return App.main_output(self, func, sig, bindings, ret)

        except NotImplementedError:
            return None

    def _main_output_attribute(self, ret: Any) -> Optional[str]:
        """
        Which attribute in ret contains the main output of this llama_index app.
        """

        if isinstance(ret, Response):  # query, aquery
            return "response"

        elif isinstance(ret, AgentChatResponse):  #  chat, achat
            return "response"

        elif isinstance(ret, (StreamingResponse, StreamingAgentChatResponse)):
            raise NotImplementedError(
                "App produced a streaming response. "
                "Tracking content of streams in llama_index is not yet supported. "
                "App main_output will be None."
            )

        return None

    def main_call(self, human: str):
        # If available, a single text to a single text invocation of this app.
        # Note that we are ultimately calling a different langchain method here
        # than in the `main_acall` method so we don't reuse the async version
        # here in case langchain does something special between them.

        if isinstance(self.app, BaseQueryEngine):
            ret = self.app.query(human)
        elif isinstance(self.app, BaseChatEngine):
            ret = self.app.chat(human)
        else:
            raise RuntimeError(
                f"Do not know what the main method for app of type {type(self.app).__name__} is."
            )

        try:
            attr = self._main_output_attribute(ret)
            assert attr is not None
            return getattr(ret, attr)

        except Exception:
            raise NotImplementedError(
                f"Do not know what in object of type {type(ret).__name__} is the main app output."
            )

    async def main_acall(self, human: str):
        # If available, a single text to a single text invocation of this app.

        if isinstance(self.app, BaseQueryEngine):
            ret = await self.app.aquery(human)
        elif isinstance(self.app, BaseChatEngine):
            ret = await self.app.achat(human)
        else:
            raise RuntimeError(
                f"Do not know what the main async method for app of type {type(self.app).__name__} is."
            )

        try:
            attr = self._main_output_attribute(ret)
            assert attr is not None
            return getattr(ret, attr)

        except Exception:
            raise NotImplementedError(
                f"Do not know what in object of type {type(ret).__name__} is the main app output."
            )

<<<<<<< HEAD
    def __getattr__(self, __name: str) -> Any:
        # A message for cases where a user calls something that the wrapped
        # app has but we do not wrap yet.

        if safe_hasattr(self.app, __name):
            return RuntimeError(
                f"TruLlama has no attribute {__name} but the wrapped app ({type(self.app)}) does. ",
                f"If you are calling a {type(self.app)} method, retrieve it from that app instead of from `TruLlama`. "
            )
        else:
            raise AttributeError(f"TruLlama has no attribute named {__name}.")

=======
>>>>>>> 5e558467
    # TOREMOVE
    # llama_index.chat_engine.types.BaseChatEngine
    def chat(self, *args, **kwargs) -> None:

        self._throw_dep_message(
            method="chat", is_async=False, with_record=False
        )

    # TOREMOVE
    # llama_index.chat_engine.types.BaseChatEngine
    async def achat(self, *args, **kwargs) -> None:

        self._throw_dep_message(
            method="achat", is_async=True, with_record=False
        )

    # TOREMOVE
    # llama_index.chat_engine.types.BaseChatEngine
    def stream_chat(self, *args, **kwargs) -> None:

        self._throw_dep_message(
            method="stream_chat", is_async=False, with_record=False
        )

    # TOREMOVE
    # llama_index.chat_engine.types.BaseChatEngine
    async def astream_chat(self, *args, **kwargs) -> None:

        self._throw_dep_message(
            method="astream_chat", is_async=True, with_record=False
        )

    # TOREMOVE
    # llama_index.indices.query.base.BaseQueryEngine
    def query(self, *args, **kwargs) -> None:

        self._throw_dep_message(
            method="query", is_async=False, with_record=False
        )

    # TOREMOVE
    # llama_index.indices.query.base.BaseQueryEngine
    async def aquery(self, *args, **kwargs) -> None:
        self._throw_dep_message(
            method="aquery", is_async=True, with_record=False
        )

    # TOREMOVE
    # Mirrors llama_index.indices.query.base.BaseQueryEngine.query .
    def query_with_record(self, *args, **kwargs) -> None:

        self._throw_dep_message(
            method="query", is_async=False, with_record=True
        )

    # TOREMOVE
    # Mirrors llama_index.indices.query.base.BaseQueryEngine.aquery .
    async def aquery_with_record(self, *args, **kwargs) -> None:

        self._throw_dep_message(
            method="aquery", is_async=True, with_record=True
        )

    # TOREMOVE
    # Compatible with llama_index.chat_engine.types.BaseChatEngine.chat .
    def chat_with_record(self, *args, **kwargs) -> None:

        self._throw_dep_message(method="chat", is_async=False, with_record=True)

    # TOREMOVE
    # Compatible with llama_index.chat_engine.types.BaseChatEngine.achat .
    async def achat_with_record(self, *args, **kwargs) -> None:

        self._throw_dep_message(method="achat", is_async=True, with_record=True)

    # TOREMOVE
    # Compatible with llama_index.chat_engine.types.BaseChatEngine.stream_chat .
    def stream_chat_with_record(self, *args, **kwargs) -> None:

        self._throw_dep_message(
            method="stream", is_async=False, with_record=True
        )

    # TOREMOVE
    # Compatible with llama_index.chat_engine.types.BaseChatEngine.astream_chat .
    async def astream_chat_with_record(self, *args, **kwargs) -> None:

        self._throw_dep_message(
            method="astream_chat", is_async=True, with_record=True
        )


TruLlama.model_rebuild()<|MERGE_RESOLUTION|>--- conflicted
+++ resolved
@@ -375,21 +375,6 @@
                 f"Do not know what in object of type {type(ret).__name__} is the main app output."
             )
 
-<<<<<<< HEAD
-    def __getattr__(self, __name: str) -> Any:
-        # A message for cases where a user calls something that the wrapped
-        # app has but we do not wrap yet.
-
-        if safe_hasattr(self.app, __name):
-            return RuntimeError(
-                f"TruLlama has no attribute {__name} but the wrapped app ({type(self.app)}) does. ",
-                f"If you are calling a {type(self.app)} method, retrieve it from that app instead of from `TruLlama`. "
-            )
-        else:
-            raise AttributeError(f"TruLlama has no attribute named {__name}.")
-
-=======
->>>>>>> 5e558467
     # TOREMOVE
     # llama_index.chat_engine.types.BaseChatEngine
     def chat(self, *args, **kwargs) -> None:
