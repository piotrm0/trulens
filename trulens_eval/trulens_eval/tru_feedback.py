--- conflicted
+++ resolved
@@ -123,7 +123,6 @@
         self.imp = imp
         self.agg = agg
 
-<<<<<<< HEAD
         # Verify that `imp` expects the arguments specified in `selectors`:
         if self.imp is not None and self.selectors is not None:
             sig: Signature = signature(self.imp)
@@ -132,19 +131,6 @@
                     f"{argname} is not an argument to {self.imp.__name__}. "
                     f"Its arguments are {list(sig.parameters.keys())}."
                 )
-=======
-            assert hasattr(
-                imp, "__self__"
-            ), "Feedback implementation is not a method (it may be a function)."
-            self.provider = imp.__self__
-            check_provider(self.provider.__class__.__name__)
-            self.imp_method_name = imp.__name__
-            self._json = self.to_json()
-            self._feedback_id = feedback_id or obj_id_of_obj(
-                self._json, prefix="feedback"
-            )
-            self._json['feedback_id'] = self._feedback_id
->>>>>>> e537416a
 
     @staticmethod
     def evaluate_deferred(tru: 'Tru'):
@@ -199,19 +185,10 @@
         # TP().finish()
         # TP().runrepeatedly(runner)
 
-<<<<<<< HEAD
     #@property
     #def json(self):
     #    assert hasattr(self, "_json"), "Cannot json-size partially defined feedback function."
     #    return self._json
-=======
-    @property
-    def json(self):
-        assert hasattr(
-            self, "_json"
-        ), "Cannot json-size partially defined feedback function."
-        return self._json
->>>>>>> e537416a
 
     """
     @property
@@ -290,67 +267,7 @@
         imp = getattr(provider, imp_method_name)
 
         return Feedback(imp, selectors=selectors)
-<<<<<<< HEAD
     """
-=======
-
-    def on_multiple(
-        self,
-        multiarg: str,
-        each_query: Optional[Query] = None,
-        agg: Callable = np.mean
-    ) -> 'Feedback':
-        """
-        Create a variant of `self` whose implementation will accept multiple
-        values for argument `multiarg`, aggregating feedback results for each.
-        Optionally each input element is further projected with `each_query`.
-
-        Parameters:
-
-        - multiarg: str -- implementation argument that expects multiple values.
-        - each_query: Optional[Query] -- a query providing the path from each
-          input to `multiarg` to some inner value which will be sent to `self.imp`.
-        """
-
-        def wrapped_imp(**kwargs):
-            assert multiarg in kwargs, f"Feedback function expected {multiarg} keyword argument."
-
-            multi = kwargs[multiarg]
-
-            assert isinstance(
-                multi, Sequence
-            ), f"Feedback function expected a sequence on {multiarg} argument."
-
-            rets: List[AsyncResult[float]] = []
-
-            for aval in multi:
-
-                if each_query is not None:
-                    aval = TruDB.project(
-                        query=each_query, record_json=aval, chain_json=None
-                    )
-
-                kwargs[multiarg] = aval
-
-                rets.append(TP().promise(self.imp, **kwargs))
-
-            rets: List[float] = list(map(lambda r: r.get(), rets))
-
-            rets = np.array(rets)
-
-            return agg(rets)
-
-        wrapped_imp.__name__ = self.imp.__name__
-
-        wrapped_imp.__self__ = self.imp.__self__  # needed for serialization
-
-        # Copy over signature from wrapped function. Otherwise signature of the
-        # wrapped method will include just kwargs which is insufficient for
-        # verify arguments (see Feedback.__init__).
-        wrapped_imp.__signature__ = signature(self.imp)
-
-        return Feedback(imp=wrapped_imp, selectors=self.selectors)
->>>>>>> e537416a
 
     def on_prompt(self, arg: str = "text"):
         """
@@ -402,7 +319,6 @@
         )
 
         try:
-<<<<<<< HEAD
             total_tokens = 0
             total_cost = 0.0
             for ins in self.extract_selection(chain=chain_json, record=record):
@@ -429,35 +345,13 @@
 
             return feedback_result
         
-=======
-            ins = self.extract_selection(
-                chain_json=chain_json, record_json=record_json
-            )
-            ret = self.imp(**ins)
-
-            return {
-                '_success': True,
-                'feedback_id': self.feedback_id,
-                'record_id': record_json['record_id'],
-                self.name: ret
-            }
-
->>>>>>> e537416a
         except Exception as e:
             raise e
 
-<<<<<<< HEAD
 
     def run_and_log(self, record: Record, tru: 'Tru', chain: Union[Model, JSON] = None, feedback_result_id: Optional[FeedbackResultID] = None) -> FeedbackResult:
         record_id = record.record_id
         chain_id = record.chain_id
-=======
-    def run_and_log(self, record_json: JSON, tru: 'Tru') -> None:
-        record_id = record_json['record_id']
-        chain_id = record_json['chain_id']
-
-        ts_now = datetime.now().timestamp()
->>>>>>> e537416a
 
         db = tru.db
 
@@ -474,7 +368,6 @@
 
         try:
             db.insert_feedback(
-<<<<<<< HEAD
                 feedback_result.update(
                     status = FeedbackResultStatus.RUNNING # in progress
                 )
@@ -485,51 +378,6 @@
         except Exception as e:
             db.insert_feedback(
                 feedback_result.update(error=str(e), status=FeedbackResultStatus.FAILED)
-=======
-                record_id=record_id,
-                feedback_id=self.feedback_id,
-                last_ts=ts_now,
-                status=1  # in progress
-            )
-
-            chain_json = db.get_chain(chain_id=chain_id)
-
-            res = self.run_on_record(
-                chain_json=chain_json, record_json=record_json
-            )
-
-        except Exception as e:
-            print(e)
-            res = {
-                '_success': False,
-                'feedback_id': self.feedback_id,
-                'record_id': record_json['record_id'],
-                '_error': str(e)
-            }
-
-        ts_now = datetime.now().timestamp()
-
-        if res['_success']:
-            db.insert_feedback(
-                record_id=record_id,
-                feedback_id=self.feedback_id,
-                last_ts=ts_now,
-                status=2,  # done and good
-                result_json=res,
-                total_cost=-1.0,  # todo
-                total_tokens=-1  # todo
-            )
-        else:
-            # TODO: indicate failure better
-            db.insert_feedback(
-                record_id=record_id,
-                feedback_id=self.feedback_id,
-                last_ts=ts_now,
-                status=-1,  # failure
-                result_json=res,
-                total_cost=-1.0,  # todo
-                total_tokens=-1  # todo
->>>>>>> e537416a
             )
             return
         
@@ -549,16 +397,11 @@
 
         return self.imp.__name__
 
-<<<<<<< HEAD
     def extract_selection(
             self,
             chain: Union[Model,JSON],
             record: Record
         ) -> Iterable[Dict[str, Any]]:
-=======
-    def extract_selection(self, chain_json: Dict,
-                          record_json: Dict) -> Dict[str, Any]:
->>>>>>> e537416a
         """
         Given the `chain` that produced the given `record`, extract from
         `record` the values that will be sent as arguments to the implementation
@@ -589,15 +432,8 @@
 
         assignments = itertools.product(*vals)
 
-<<<<<<< HEAD
         for assignment in assignments:
             yield {k: v for k, v in zip(keys, assignment)}
-=======
-            val = TruDB.project(
-                query=q, record_json=record_json, chain_json=chain_json
-            )
-            ret[k] = val
->>>>>>> e537416a
 
 
 
