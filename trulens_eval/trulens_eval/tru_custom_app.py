"""
# Custom class Apps

This wrapper covers apps that are not based on one of the high-level frameworks
such as langchain or llama-index. We instead assume that some python class or
classes implements an app which has similar functionality to LLM apps coded in
the high-level frameworks in that it generally processes text queries to produce
text outputs while making intermediate queries to things like LLMs, vector DBs,
and similar.

## Example Usage

Consider a mock question-answering app with a context retriever component coded
up as two classes in two python, `CustomApp` and `CustomRetriever`:

### `custom_app.py`

```python
from trulens_eval.tru_custom_app import instrument
from custom_retriever import CustomRetriever 


class CustomApp:
    # NOTE: No restriction on this class.

    def __init__(self):
        self.retriever = CustomRetriever()

    @instrument
    def retrieve_chunks(self, data):
        return self.retriever.retrieve_chunks(data)

    @instrument
    def respond_to_query(self, input):
        chunks = self.retrieve_chunks(input) output = f"The answer to {input} is
        probably {chunks[0]} or something ..." return output
```

### `custom_retriever.py`

```python
from trulens_eval.tru_custom_app import instrument

class CustomRetriever:
    # NOTE: No restriction on this class either.

    @instrument
    def retrieve_chunks(self, data):
        return [
            f"Relevant chunk: {data.upper()}", f"Relevant chunk: {data[::-1]}"
        ]
```

The core tool for instrumenting these classes is the `instrument` method
(actually class, but details are not important here). trulens needs to be aware
of two high-level concepts to usefully monitor the app: components and methods
used by components. The `instrument` must decorate each method that the user
wishes to watch (for it to show up on the dashboard). In the example, all of the
functionalities are decorated. Additionally, the owner classes of any decorated
method is viewed as an app component. In this case `CustomApp` and
`CustomRetriever` are components. 

Following the instrumentation, the app can be used with or without tracking:

### `example.py`

```python
from custom_app import CustomApp from trulens_eval.tru_custom_app
import TruCustomApp

ca = CustomApp()

# Normal app Usage:
response = ca.respond_to_query("What is the capital of Indonesia?")

# Wrapping app with `TruCustomApp`: 
ta = TruCustomApp(ca)

# Wrapped Usage: must use the general `with_record` (or `awith_record`) method:
response, record = ta.with_record(
    ca.respond_to_query, input="What is the capital of Indonesia?"
)
```

The `with_record` use above returns both the response of the app normally
produces as well as the record of the app as is the case with the higher-level
wrappers. `TruCustomApp` constructor arguments are like in those higher-level
apps as well including the feedback functions, metadata, etc.

### Instrumenting 3rd party classes

In cases you do not have access to a class to make the necessary decorations for
tracking, you can instead use one of the static methods of `instrument`, for
example, the alterative for making sure the custom retriever gets instrumented
is via:

```python
# custom_app.py`:

from trulens_eval.tru_custom_app import instrument
from somepackage.from custom_retriever import CustomRetriever

instrument.method(CustomRetriever, "retrieve_chunks")

# ... rest of the custom class follows ...
```

## API Usage Tracking

Uses of python libraries for common LLMs like OpenAI are tracked in custom class
apps.

### Covered LLM Libraries

- Official OpenAI python package (https://github.com/openai/openai-python).

### Huggingface

Uses of huggingface inference APIs are tracked as long as requests are made
through the `requests` class's `post` method to the URL
https://api-inference.huggingface.co .

## Limitations

- Tracked (instrumented) components must be accessible through other tracked
  components. Specifically, an app cannot have a custom class that is not
  instrumented but that contains an instrumented class. The inner instrumented
  class will not be found by trulens.

- All tracked components are categorized as "Custom" (as opposed to Template,
  LLM, etc.). That is, there is no categorization available for custom
  components. They will all show up as "uncategorized" in the dashboard.

- Non json-like contents of components (that themselves are not components) are
  not recorded or available in dashboard. This can be alleviated to some extent
  with the `app_extra_json` argument to `TruCustomClass` as it allows one to
  specify in the form of json additional information to store alongside the
  component hierarchy. Json-like (json bases like string, int, and containers
  like sequences and dicts are included).

## What can go wrong

- If a `with_record` or `awith_record` call does not encounter any instrumented
  method, it will raise an error. You can check which methods are instrumented
  using `App.print_instrumented`. You may have forgotten to decorate relevant
  methods with `@instrument`.

```python
app.print_instrumented()

### output example:
Components:
Custom of trulens_eval.app component: *.__app__.app
Custom of trulens_eval.app component: *.__app__.app.llm
Custom of trulens_eval.app component: *.__app__.app.retriever
Custom of trulens_eval.app component: *.__app__.app.template

Methods:
Object at 0x1064c6d30:
	<function CustomApp.retrieve_chunks at 0x14c6c5700> with path *.__app__.app
	<function CustomApp.respond_to_query at 0x14c6c5790> with path *.__app__.app
Object at 0x1064c6dc0:
	<function CustomLLM.generate at 0x14c6c51f0> with path *.__app__.app.llm
Object at 0x1064c6f70:
	<function CustomRetriever.retrieve_chunks at 0x14c6b5c10> with path *.__app__.app.retriever
Object at 0x106272100:
	<function CustomTemplate.fill at 0x14c6c54c0> with path *.__app__.app.template
```

- If an instrumented / decorated method's owner object cannot be found when
  traversing your custom class, you will get a warning. This may be ok in the
  end but may be indicative of a problem. Specifically, note the "Tracked"
  limitation above. You can also use the `app_extra_json` argument to `App` /
  `TruCustomApp` to provide a structure to stand in place for (or augment) the
  data produced by walking over instrumented components to make sure this
  hierarchy contains the owner of each instrumented method.

  The owner-not-found error looks like this:

```python
Function <function CustomRetriever.retrieve_chunks at 0x177935d30> was not found during instrumentation walk. Make sure it is accessible by traversing app <custom_app.CustomApp object at 0x112a005b0> or provide a bound method for it as TruCustomApp constructor argument `methods_to_instrument`.
Function <function CustomTemplate.fill at 0x1779474c0> was not found during instrumentation walk. Make sure it is accessible by traversing app <custom_app.CustomApp object at 0x112a005b0> or provide a bound method for it as TruCustomApp constructor argument `methods_to_instrument`.
Function <function CustomLLM.generate at 0x1779471f0> was not found during instrumentation walk. Make sure it is accessible by traversing app <custom_app.CustomApp object at 0x112a005b0> or provide a bound method for it as TruCustomApp constructor argument `methods_to_instrument`.
```

  Subsequent attempts at `with_record`/`awith_record` may result in the "Empty
  record" exception.

- Usage tracking not tracking. We presently have limited coverage over which
  APIs we track and make some assumptions with regards to accessible APIs
  through lower-level interfaces. Specifically, we only instrument the
  `requests` module's `post` method for the lower level tracking. Please file an
  issue on github with your use cases so we can work out a more complete
  solution as needed.
"""

from asyncio import sleep
from inspect import signature
import inspect
import logging
from pprint import PrettyPrinter
<<<<<<< HEAD
from typing import Any, Callable, ClassVar, Optional, Set
=======
from typing import Any, Callable, ClassVar, Set
>>>>>>> 14acfc64

from pydantic import Field

from trulens_eval.app import App
from trulens_eval.instruments import Instrument
from trulens_eval.instruments import instrument as base_instrument
from trulens_eval.utils.pyschema import Class
from trulens_eval.utils.pyschema import FunctionOrMethod
from trulens_eval.utils.serial import JSONPath
from trulens_eval.utils.text import UNICODE_CHECK

logger = logging.getLogger(__name__)

pp = PrettyPrinter()

# Keys used in app_extra_json to indicate an automatically added structure for
# places an instrumented method exists but no instrumented data exists
# otherwise.
PLACEHOLDER = "__tru_placeholder"


class TruCustomApp(App):
    """Instantiates a Custom App that can be tracked as long as methods are decorated with @instrument.
        
        **Usage:**

        ```
        from trulens_eval import instrument
        
        class CustomApp:

            def __init__(self):
                self.retriever = CustomRetriever()
                self.llm = CustomLLM()
                self.template = CustomTemplate(
                    "The answer to {question} is probably {answer} or something ..."
                )

            @instrument
            def retrieve_chunks(self, data):
                return self.retriever.retrieve_chunks(data)

            @instrument
            def respond_to_query(self, input):
                chunks = self.retrieve_chunks(input)
                answer = self.llm.generate(",".join(chunks))
                output = self.template.fill(question=input, answer=answer)

                return output
        
        ca = CustomApp()
        from trulens_eval import TruCustomApp
        # f_lang_match, f_qa_relevance, f_qs_relevance are feedback functions
        tru_recorder = TruCustomApp(ca, 
            app_id="Custom Application v1",
            feedbacks=[f_lang_match, f_qa_relevance, f_qs_relevance])
        
        question = "What is the capital of Indonesia?"

        # Normal Usage:
        response_normal = ca.respond_to_query(question)

        # Instrumented Usage:
        with tru_recorder as recording:
            ca.respond_to_query(question)

        tru_record = recording.records[0]

        # To add record metadata 
        with tru_recorder as recording:
            recording.record_metadata="this is metadata for all records in this context that follow this line"
            ca.respond_to_query("What is llama 2?")
            recording.record_metadata="this is different metadata for all records in this context that follow this line"
            ca.respond_to_query("Where do I download llama 2?")
        
        ```
        See [Feedback Functions](https://www.trulens.org/trulens_eval/api/feedback/) for instantiating feedback functions.

        Args:
            app (Any): Any class
    """
    app: Any

    root_callable: ClassVar[FunctionOrMethod] = Field(None)

    # Methods marked as needing instrumentation. These are checked to make sure
    # the object walk finds them. If not, a message is shown to let user know
    # how to let the TruCustomApp constructor know where these methods are.
    functions_to_instrument: ClassVar[Set[Callable]] = set([])

    main_method: Optional[Callable] = Field(exclude=True)
    main_async_method: Optional[Callable] = Field(exclude=True)

    def __init__(self, app: Any, methods_to_instrument=None, **kwargs):
        """
        Wrap a custom class for recording.

        Arguments:
        - app: Any -- the custom app object being wrapped.
        - More args in App
        - More args in AppDefinition
        - More args in WithClassInfo
        """

        kwargs['app'] = app
        kwargs['root_class'] = Class.of_object(app)

        kwargs['instrument'] = Instrument(
            app=self  # App mixes in WithInstrumentCallbacks
        )

        super().__init__(**kwargs)

        methods_to_instrument = methods_to_instrument or dict()

        # The rest of this code instruments methods explicitly passed to
        # constructor as needing instrumentation and checks that methods
        # decorated with @instrument or passed explicitly belong to some
        # component as per serialized version of this app. If they are not,
        # placeholders are made in `app_extra_json` so that subsequent
        # serialization looks like the components exist.
        json = self.dict()

        for m, path in methods_to_instrument.items():
            method_name = m.__name__

            full_path = JSONPath().app + path

            self.instrument.instrument_method(
                method_name=method_name, obj=m.__self__, query=full_path
            )

            # TODO: DEDUP with next condition

            # Check whether the path/location of the method is in json serialization and
            # if not, add a placeholder to app_extra_json.
            try:
                next(full_path(json))

                print(
                    f"{UNICODE_CHECK} Added method {m.__name__} under component at path {full_path}"
                )

            except Exception:
                logger.warning(
                    f"App has no component at path {full_path} . "
                    f"Specify the component with the `app_extra_json` argument to TruCustomApp constructor. "
                    f"Creating a placeholder there for now."
                )

                path.set(
                    self.app_extra_json, {
                        PLACEHOLDER:
                            "I was automatically added to `app_extra_json` because there was nothing here to refer to an instrumented method owner.",
                        m.__name__:
                            f"Placeholder for method {m.__name__}."
                    }
                )

        # Check that any functions marked with `TruCustomApp.instrument` has been
        # instrumented as a method under some object.
        for f in TruCustomApp.functions_to_instrument:
            obj_ids_methods_and_full_paths = list(self._get_methods_for_func(f))

            if len(obj_ids_methods_and_full_paths) == 0:
                logger.warning(
                    f"Function {f} was not found during instrumentation walk. "
                    f"Make sure it is accessible by traversing app {app} "
                    f"or provide a bound method for it as TruCustomApp constructor argument `methods_to_instrument`."
                )

            else:
                for obj_id, m, full_path in obj_ids_methods_and_full_paths:
                    try:
                        next(full_path(json))

                    except Exception as e:
                        logger.warning(
                            f"App has no component owner of instrumented method {m} at path {full_path}. "
                            f"Specify the component with the `app_extra_json` argument to TruCustomApp constructor. "
                            f"Creating a placeholder there for now."
                        )

                        path.set(
                            self.app_extra_json, {
                                PLACEHOLDER:
                                    "I was automatically added to `app_extra_json` because there was nothing here to refer to an instrumented method owner.",
                                m.__name__:
                                    f"Placeholder for method {m.__name__}."
                            }
                        )

        # DB stuff and checks:
        self.post_init()

    def __getattr__(self, __name: str) -> Any:
        # A message for cases where a user calls something that the wrapped
        # app has but we do not wrap yet.

        if hasattr(self.app, __name):
            return RuntimeError(
                f"TruCustomApp has no attribute {__name} but the wrapped app ({type(self.app)}) does. ",
                f"If you are calling a {type(self.app)} method, retrieve it from that app instead of from `TruCustomApp`. "
            )
        else:
            raise RuntimeError(
                f"TruCustomApp nor wrapped app have attribute named {__name}."
            )

    def main_call(self, human: str):
        if self.main_method is None:
            raise RuntimeError("`main_method` was not specified so we do not know how to run this app.")
        
        sig = signature(self.main_method)
        bindings = sig.bind(self.app, human) # self.app is app's "self"

<<<<<<< HEAD
        return self.with_(self.main_method, *bindings.args, **bindings.kwargs)

    async def main_acall(self, human: str):
        # must return an async generator of tokens/pieces that can be appended to create the full response

        if self.main_async_method is None:
            raise RuntimeError("`main_async_method` was not specified so we do not know how to run this app.")

        sig = signature(self.main_async_method)
        bindings = sig.bind(self.app, human) # self.app is app's "self"

        generator = await self.awith_(self.main_async_method, *bindings.args, **bindings.kwargs)

        return generator

=======
>>>>>>> 14acfc64
class instrument(base_instrument):
    """
    Decorator for marking methods to be instrumented in custom classes that are
    wrapped by TruCustomApp.
    """

    @classmethod
    def method(self_class, cls: type, name: str) -> None:
        base_instrument.method(cls, name)

        # Also make note of it for verification that it was found by the walk
        # after init.
        TruCustomApp.functions_to_instrument.add(getattr(cls, name))<|MERGE_RESOLUTION|>--- conflicted
+++ resolved
@@ -199,11 +199,7 @@
 import inspect
 import logging
 from pprint import PrettyPrinter
-<<<<<<< HEAD
 from typing import Any, Callable, ClassVar, Optional, Set
-=======
-from typing import Any, Callable, ClassVar, Set
->>>>>>> 14acfc64
 
 from pydantic import Field
 
@@ -420,10 +416,11 @@
         sig = signature(self.main_method)
         bindings = sig.bind(self.app, human) # self.app is app's "self"
 
-<<<<<<< HEAD
         return self.with_(self.main_method, *bindings.args, **bindings.kwargs)
 
     async def main_acall(self, human: str):
+        # TODO: work in progress
+        
         # must return an async generator of tokens/pieces that can be appended to create the full response
 
         if self.main_async_method is None:
@@ -436,8 +433,6 @@
 
         return generator
 
-=======
->>>>>>> 14acfc64
 class instrument(base_instrument):
     """
     Decorator for marking methods to be instrumented in custom classes that are
