--- conflicted
+++ resolved
@@ -848,16 +848,6 @@
         df_records = pd.DataFrame(
             rows, columns=[description[0] for description in c.description]
         )
-<<<<<<< HEAD
-
-        #def str_dict_to_series(d):
-        #    return pd.Series(dict_obj)
-
-        # Apply the function to the 'data' column to convert it into separate columns
-        df_results['result_json'] = df_results['result_json'].apply(json.loads)
-        #str_dict_to_series
-        #)
-=======
         
         if len(df_records) == 0:
             return df_records, []
@@ -865,7 +855,6 @@
         # Apply the function to the 'data' column to convert it into separate columns
         df_results['result_json'] = df_results['result_json'].apply(json.loads)
             
->>>>>>> 64e155b6
         df_results = df_results.groupby("record_id").agg(
             lambda dicts: {key: val for d in dicts for key, val in d.items()}
         ).reset_index()
