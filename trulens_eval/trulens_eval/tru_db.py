import abc
import json
import logging
from pathlib import Path
import sqlite3
from typing import (Any, Callable, Dict, Iterable, List, Optional, Sequence,
                    Set, Tuple, Union)

from frozendict import frozendict
from merkle_json import MerkleJson
import pandas as pd
import pydantic
from tinydb import Query as TinyQuery
from tinydb.queries import QueryInstance as TinyQueryInstance
<<<<<<< HEAD
from trulens_eval.util import UNCIODE_YIELD, UNICODE_CHECK, JSONPath
=======

from trulens_eval.util import UNCIODE_YIELD
from trulens_eval.util import UNICODE_CHECK
>>>>>>> decc4811

mj = MerkleJson()
NoneType = type(None)

JSON_BASES = (str, int, float, NoneType)
JSON_BASES_T = Union[str, int, float, NoneType]
# JSON = (List, Dict) + JSON_BASES
# JSON_T = Union[JSON_BASES_T, List, Dict]
JSON = Dict

"""
class RecordCost(pydantic.BaseModel):
    n_tokens: Optional[int]
    cost: Optional[float]
"""
class RecordChainCall(pydantic.BaseModel):
    """
    Info regarding each instrumented method call is put into this container.
    """

    # Call stack but only containing paths of instrumented chains/other objects.
    chain_stack: Sequence[JSONPath]

    # Arguments to the instrumented method.
    args: Dict

    # Returns of the instrumented method.
    rets: Dict

    # Error message if call raised exception.
    error: Optional[str]

    # Timestamps tracking entrance and exit of the instrumented method.
    start_time: int
    end_int: int

    # Process id.
    pid: int

    # Thread id.
    tid: int

class Record(pydantic.BaseModel):
    record_id: str
    chain_id: str

    total_tokens: int
    total_cost: float

    chain: JSON # not the actual chain, but rather json structure that mirrors the chain structure


def is_empty(obj):
    try:
        return len(obj) == 0
    except Exception:
        return False


def is_noserio(obj):
    """
    Determines whether the given json object represents some non-serializable
    object. See `noserio`.
    """
    return isinstance(obj, dict) and "_NON_SERIALIZED_OBJECT" in obj


def noserio(obj, **extra: Dict) -> dict:
    """
    Create a json structure to represent a non-serializable object. Any
    additional keyword arguments are included.
    """

    inner = {
        "id": id(obj),
        "class": obj.__class__.__name__,
        "module": obj.__class__.__module__,
        "bases": list(map(lambda b: b.__name__, obj.__class__.__bases__))
    }
    inner.update(extra)

    return {'_NON_SERIALIZED_OBJECT': inner}


def obj_id_of_obj(obj: dict, prefix="obj"):
    """
    Create an id from a json-able structure/definition. Should produce the same
    name if definition stays the same.
    """

    return f"{prefix}_hash_{mj.hash(obj)}"


def json_str_of_obj(obj: Any) -> str:
    """
    Encode the given json object as a string.
    """
    return json.dumps(obj, default=json_default)


def json_default(obj: Any) -> str:
    """
    Produce a representation of an object which cannot be json-serialized.
    """

    if isinstance(obj, pydantic.BaseModel):
        try:
            return json.dumps(obj.dict())
        except Exception as e:
            return noserio(obj, exception=e)

    # Intentionally not including much in this indicator to make sure the model
    # hashing procedure does not get randomized due to something here.

    return noserio(obj)


# Typing for type hints.
Query = TinyQuery

# Instance for constructing queries for record json like `Record.chain.llm`.
Record = Query()._record

# Instance for constructing queries for chain json.
Chain = Query()._chain

# Type of conditions, constructed from query/record like `Record.chain != None`.
Condition = TinyQueryInstance


def get_calls(record_json: JSON) -> Iterable[JSON]:
    """
    Iterate over the call parts of the record.
    """

    for q in TruDB.all_queries(record_json):
        if q._path[-1] == "_call":
            yield q

def get_calls_by_stack(record_json: JSON) -> Dict[Tuple[str,...],JSON]:
    """
    Get a dictionary mapping chain call stack to the call information.
    """

    def frozen_frame(frame):
        frame['path'] = tuple(frame['path'])
        return frozendict(frame)

    ret = dict()
    for c in get_calls(record_json):
        obj = TruDB.project(c, record_json=record_json, chain_json=None)
        if isinstance(obj, Sequence):
            for o in obj:
                call_stack = tuple(map(frozen_frame, o['chain_stack']))
                if call_stack not in ret:
                    ret[call_stack] = []
                ret[call_stack].append(o)
        else:
            call_stack = tuple(map(frozen_frame, obj['chain_stack']))
            if call_stack not in ret:
                ret[call_stack] = []
            ret[call_stack].append(obj)

    return ret


def query_of_path(path: List[Union[str, int]]) -> Query:
    """
    Convert the given path to a query object.
    """

    if path[0] == "_record":
        ret = Record
        path = path[1:]
    elif path[0] == "_chain":
        ret = Chain
        path = path[1:]
    else:
        ret = Query()

    for attr in path:
        ret = getattr(ret, attr)

    return ret


def path_of_query(query: Query) -> List[Union[str, int]]:
    return query._path


class TruDB(abc.ABC):

    # Use TinyDB queries for looking up parts of records/models and/or filtering
    # on those parts.

    @abc.abstractmethod
    def reset_database(self):
        """Delete all data."""

        raise NotImplementedError()

    @abc.abstractmethod
    def select(
        self,
        *query: Tuple[Query],
        where: Optional[Condition] = None
    ) -> pd.DataFrame:
        """
        Select `query` fields from the records database, filtering documents
        that do not match the `where` condition.
        """

        raise NotImplementedError()

    @abc.abstractmethod
    def insert_record(
        self, chain_id: str, input: str, output: str, record_json: JSON,
        ts: int, tags: str, total_tokens: int, total_cost: float
    ) -> int:
        """
        Insert a new `record` into db, indicating its `model` as well. Return
        record id.
        """

        raise NotImplementedError()

    @abc.abstractmethod
    def insert_chain(
        self, chain_json: JSON, chain_id: Optional[str] = None
    ) -> str:
        """
        Insert a new `chain` into db under the given `chain_id`. If name not
        provided, generate a name from chain definition. Return the name.
        """

        raise NotImplementedError()

    @abc.abstractmethod
    def insert_feedback_def(self, feedback_json: dict):
        raise NotImplementedError()

    @abc.abstractmethod
    def insert_feedback(
        self,
        record_id: str,
        feedback_id: str,
        last_ts: Optional[int] = None,  # "last timestamp"
        status: Optional[int] = None,
        result_json: Optional[JSON] = None,
        total_cost: Optional[float] = None,
        total_tokens: Optional[int] = None,
    ) -> str:
        raise NotImplementedError()

    @abc.abstractmethod
    def get_records_and_feedback(
        self, chain_ids: List[str]
    ) -> Tuple[pd.DataFrame, pd.DataFrame]:
        raise NotImplementedError()

    @staticmethod
    def jsonify(obj: Any, dicted=None) -> JSON:
        """
        Convert the given object into types that can be serialized in json.
        """

        dicted = dicted or dict()

        if isinstance(obj, JSON_BASES):
            return obj

        if id(obj) in dicted:
            return {'_CIRCULAR_REFERENCE': id(obj)}

        new_dicted = {k: v for k, v in dicted.items()}

        if isinstance(obj, Dict):
            temp = {}
            new_dicted[id(obj)] = temp
            temp.update(
                {
                    k: TruDB.jsonify(v, dicted=new_dicted)
                    for k, v in obj.items()
                }
            )
            return temp

        elif isinstance(obj, Sequence):
            temp = []
            new_dicted[id(obj)] = temp
            for x in (TruDB.jsonify(v, dicted=new_dicted) for v in obj):
                temp.append(x)
            return temp

        elif isinstance(obj, Set):
            temp = []
            new_dicted[id(obj)] = temp
            for x in (TruDB.jsonify(v, dicted=new_dicted) for v in obj):
                temp.append(x)
            return temp

        elif isinstance(obj, pydantic.BaseModel):
            temp = {}
            new_dicted[id(obj)] = temp
            temp.update(
                {
                    k: TruDB.jsonify(getattr(obj, k), dicted=new_dicted)
                    for k in obj.__fields__
                }
            )
            return temp

        else:
            logging.debug(
                f"Don't know how to jsonify an object '{str(obj)[0:32]}' of type '{type(obj)}'."
            )
            return noserio(obj)

    @staticmethod
    def leaf_queries(obj_json: JSON, query: Query = None) -> Iterable[Query]:
        """
        Get all queries for the given object that select all of its leaf values.
        """

        query = query or Record

        if isinstance(obj_json, (str, int, float, NoneType)):
            yield query

        elif isinstance(obj_json, Dict):
            for k, v in obj_json.items():
                sub_query = query[k]
                for res in TruDB.leaf_queries(obj_json[k], sub_query):
                    yield res

        elif isinstance(obj_json, Sequence):
            for i, v in enumerate(obj_json):
                sub_query = query[i]
                for res in TruDB.leaf_queries(obj_json[i], sub_query):
                    yield res

        else:
            yield query

    @staticmethod
    def all_queries(obj: Any, query: Query = None) -> Iterable[Query]:
        """
        Get all queries for the given object.
        """

        query = query or Record

        if isinstance(obj, (str, int, float, NoneType)):
            yield query

        elif isinstance(obj, pydantic.BaseModel):
            yield query

            for k in obj.__fields__:
                v = getattr(obj, k)
                sub_query = query[k]
                for res in TruDB.all_queries(v, sub_query):
                    yield res

        elif isinstance(obj, Dict):
            yield query

            for k, v in obj.items():
                sub_query = query[k]
                for res in TruDB.all_queries(obj[k], sub_query):
                    yield res

        elif isinstance(obj, Sequence):
            yield query

            for i, v in enumerate(obj):
                sub_query = query[i]
                for res in TruDB.all_queries(obj[i], sub_query):
                    yield res

        else:
            yield query

    @staticmethod
    def all_objects(obj: Any,
                    query: Query = None) -> Iterable[Tuple[Query, Any]]:
        """
        Get all queries for the given object.
        """

        query = query or Record

        if isinstance(obj, (str, int, float, NoneType)):
            yield (query, obj)

        elif isinstance(obj, pydantic.BaseModel):
            yield (query, obj)

            for k in obj.__fields__:
                v = getattr(obj, k)
                sub_query = query[k]
                for res in TruDB.all_objects(v, sub_query):
                    yield res

        elif isinstance(obj, Dict):
            yield (query, obj)

            for k, v in obj.items():
                sub_query = query[k]
                for res in TruDB.all_objects(obj[k], sub_query):
                    yield res

        elif isinstance(obj, Sequence):
            yield (query, obj)

            for i, v in enumerate(obj):
                sub_query = query[i]
                for res in TruDB.all_objects(obj[i], sub_query):
                    yield res

        else:
            yield (query, obj)

    @staticmethod
    def leafs(obj: Any) -> Iterable[Tuple[str, Any]]:
        for q in TruDB.leaf_queries(obj):
            path_str = TruDB._query_str(q)
            val = TruDB._project(q._path, obj)
            yield (path_str, val)

    @staticmethod
    def matching_queries(obj: Any, match: Callable) -> Iterable[Query]:
        for q in TruDB.all_queries(obj):
            val = TruDB._project(q._path, obj)
            if match(q, val):
                yield q

    @staticmethod
    def matching_objects(obj: Any,
                         match: Callable) -> Iterable[Tuple[Query, Any]]:
        for q, val in TruDB.all_objects(obj):
            if match(q, val):
                yield (q, val)

    @staticmethod
    def _query_str(query: Query) -> str:

        def render(ks):
            if len(ks) == 0:
                return ""

            first = ks[0]
            if len(ks) > 1:
                rest = ks[1:]
            else:
                rest = ()

            if isinstance(first, str):
                return f".{first}{render(rest)}"
            elif isinstance(first, int):
                return f"[{first}]{render(rest)}"
            else:
                RuntimeError(
                    f"Don't know how to render path element {first} of type {type(first)}."
                )

        return "Record" + render(query._path)

    @staticmethod
    def set_in_json(query: Query, in_json: JSON, val: JSON) -> JSON:
        return TruDB._set_in_json(query._path, in_json=in_json, val=val)

    @staticmethod
    def _set_in_json(path, in_json: JSON, val: JSON) -> JSON:
        if len(path) == 0:
            if isinstance(in_json, Dict):
                assert isinstance(val, Dict)
                in_json = {k: v for k, v in in_json.items()}
                in_json.update(val)
                return in_json

            assert in_json is None, f"Cannot set non-None json object: {in_json}"

            return val

        if len(path) == 1:
            first = path[0]
            rest = []
        else:
            first = path[0]
            rest = path[1:]

        if isinstance(first, str):
            if isinstance(in_json, Dict):
                in_json = {k: v for k, v in in_json.items()}
                if not first in in_json:
                    in_json[first] = None
            elif in_json is None:
                in_json = {first: None}
            else:
                raise RuntimeError(
                    f"Do not know how to set path {path} in {in_json}."
                )

            in_json[first] = TruDB._set_in_json(
                path=rest, in_json=in_json[first], val=val
            )
            return in_json

        elif isinstance(first, int):
            if isinstance(in_json, Sequence):
                # In case it is some immutable sequence. Also copy.
                in_json = list(in_json)
            elif in_json is None:
                in_json = []
            else:
                raise RuntimeError(
                    f"Do not know how to set path {path} in {in_json}."
                )

            while len(in_json) <= first:
                in_json.append(None)

            in_json[first] = TruDB._set_in_json(
                path=rest, in_json=in_json[first], val=val
            )
            return in_json

        else:
            raise RuntimeError(
                f"Do not know how to set path {path} in {in_json}."
            )

    @staticmethod
    def project(
        query: Query,
        record_json: JSON,
        chain_json: JSON,
        obj: Optional[JSON] = None
    ):
        path = query._path
        if path[0] == "_record":
            if len(path) == 1:
                return record_json
            return TruDB._project(path=path[1:], obj=record_json)
        elif path[0] == "_chain":
            if len(path) == 1:
                return chain_json
            return TruDB._project(path=path[1:], obj=chain_json)
        else:
            return TruDB._project(path=path, obj=obj)

    @staticmethod
    def _project(path: List, obj: Any):
        if len(path) == 0:
            return obj

        first = path[0]
        if len(path) > 1:
            rest = path[1:]
        else:
            rest = ()

        if isinstance(first, str):
            if isinstance(obj, pydantic.BaseModel):
                if not hasattr(obj, first):
                    logging.warn(
                        f"Cannot project {str(obj)[0:32]} with path {path} because {first} is not an attribute here."
                    )
                    return None
                return TruDB._project(path=rest, obj=getattr(obj, first))

            elif isinstance(obj, Dict):
                if first not in obj:
                    logging.warn(
                        f"Cannot project {str(obj)[0:32]} with path {path} because {first} is not a key here."
                    )
                    return None
                return TruDB._project(path=rest, obj=obj[first])

            else:
                logging.warn(
                    f"Cannot project {str(obj)[0:32]} with path {path} because object is not a dict or model."
                )
                return None

        elif isinstance(first, int):
            if not isinstance(obj, Sequence) or first >= len(obj):
                logging.warn(
                    f"Cannot project {str(obj)[0:32]} with path {path}."
                )
                return None

            return TruDB._project(path=rest, obj=obj[first])
        else:
            raise RuntimeError(
                f"Don't know how to locate element with key of type {first}"
            )


class LocalSQLite(TruDB):

    TABLE_RECORDS = "records"
    TABLE_FEEDBACKS = "feedbacks"
    TABLE_FEEDBACK_DEFS = "feedback_defs"
    TABLE_CHAINS = "chains"

    def __str__(self):
        return f"SQLite({self.filename})"

    def reset_database(self):
        self._clear_tables()
        self._build_tables()

    def _clear_tables(self):
        conn, c = self._connect()

        # Create table if it does not exist
        c.execute(
            f'''DELETE FROM {self.TABLE_RECORDS}'''
        )
        c.execute(
            f'''DELETE FROM {self.TABLE_FEEDBACKS}'''
        )
        c.execute(
            f'''DELETE FROM {self.TABLE_FEEDBACK_DEFS}'''
        )
        c.execute(
            f'''DELETE FROM {self.TABLE_CHAINS}'''
        )
        self._close(conn)

    def _build_tables(self):
        conn, c = self._connect()

        # Create table if it does not exist
        c.execute(
            f'''CREATE TABLE IF NOT EXISTS {self.TABLE_RECORDS} (
                record_id TEXT,
                chain_id TEXT,
                input TEXT,
                output TEXT,
                record_json TEXT,
                tags TEXT,
                ts INTEGER,
                total_tokens INTEGER,
                total_cost REAL,
                PRIMARY KEY (record_id, chain_id)
            )'''
        )
        c.execute(
            f'''CREATE TABLE IF NOT EXISTS {self.TABLE_FEEDBACKS} (
                record_id TEXT,
                feedback_id TEXT,
                last_ts INTEGER,
                status INTEGER,
                result_json TEXT,
                total_tokens INTEGER,
                total_cost REAL,
                PRIMARY KEY (record_id, feedback_id)
            )'''
        )
        c.execute(
            f'''CREATE TABLE IF NOT EXISTS {self.TABLE_FEEDBACK_DEFS} (
                feedback_id TEXT PRIMARY KEY,
                feedback_json TEXT
            )'''
        )
        c.execute(
            f'''CREATE TABLE IF NOT EXISTS {self.TABLE_CHAINS} (
                chain_id TEXT PRIMARY KEY,
                chain_json TEXT
            )'''
        )
        self._close(conn)

    def __init__(self, filename: Optional[Path] = 'default.sqlite'):
        self.filename = filename
        self._build_tables()

    def _connect(self):
        conn = sqlite3.connect(self.filename)
        c = conn.cursor()
        return conn, c

    def _close(self, conn):
        conn.commit()
        conn.close()

    # TruDB requirement
    def insert_record(
        self, chain_id: str, input: str, output: str, record_json: dict,
        ts: int, tags: str, total_tokens: int, total_cost: float
    ) -> int:
        assert isinstance(
            record_json, Dict
        ), f"Attempting to add a record that is not a dict, is {type(record_json)} instead."

        conn, c = self._connect()

        record_id = obj_id_of_obj(obj=record_json, prefix="record")
        record_json['record_id'] = record_id
        record_str = json_str_of_obj(record_json)

        c.execute(
            f"INSERT INTO {self.TABLE_RECORDS} VALUES (?, ?, ?, ?, ?, ?, ?, ?, ?)",
            (
                record_id, chain_id, input, output, record_str, tags, ts,
                total_tokens, total_cost
            )
        )
        self._close(conn)

        print(f"{UNICODE_CHECK} record {record_id} from {chain_id} -> {self.filename}")

        return record_id

    # TruDB requirement
    def insert_chain(
        self, chain_json: dict, chain_id: Optional[str] = None
    ) -> str:
        chain_id = chain_id or chain_json['chain_id'] or obj_id_of_obj(
            obj=chain_json, prefix="chain"
        )
        chain_str = json_str_of_obj(chain_json)

        conn, c = self._connect()
        c.execute(
            f"INSERT OR IGNORE INTO {self.TABLE_CHAINS} VALUES (?, ?)",
            (chain_id, chain_str)
        )
        self._close(conn)

        print(f"{UNICODE_CHECK} chain {chain_id} -> {self.filename}")

        return chain_id

    def insert_feedback_def(self, feedback_json: dict):
        """
        Insert a feedback definition into the database.
        """

        feedback_id = feedback_json['feedback_id']
        feedback_str = json_str_of_obj(feedback_json)

        conn, c = self._connect()
        c.execute(
            f"INSERT OR REPLACE INTO {self.TABLE_FEEDBACK_DEFS} VALUES (?, ?)",
            (feedback_id, feedback_str)
        )
        self._close(conn)

        print(f"{UNICODE_CHECK} feedback def. {feedback_id} -> {self.filename}")

    def get_feedback_defs(self, feedback_id: Optional[str] = None):
        clause = ""
        args = ()
        if feedback_id is not None:
            clause = "WHERE feedback_id=?"
            args = (feedback_id,)

        query = f"""
            SELECT
                feedback_id, feedback_json
            FROM {self.TABLE_FEEDBACK_DEFS}
            {clause}
        """

        conn, c = self._connect()
        c.execute(query, args)
        rows = c.fetchall()
        self._close(conn)

        from trulens_eval.tru_feedback import Feedback

        df_rows = []

        for row in rows:
            row = list(row)
            row[1] = Feedback.of_json(json.loads(row[1]))
            df_rows.append(row)

        return pd.DataFrame(rows, columns=['feedback_id', 'feedback'])

    def insert_feedback(
        self,
        record_id: Optional[str] = None,
        feedback_id: Optional[str] = None,
        last_ts: Optional[int] = None,  # "last timestamp"
        status: Optional[int] = None,
        result_json: Optional[dict] = None,
        total_cost: Optional[float] = None,
        total_tokens: Optional[int] = None,
    ):
        """
        Insert a record-feedback link to db or update an existing one.
        """

        if record_id is None or feedback_id is None:
            assert result_json is not None, "`result_json` needs to be given if `record_id` or `feedback_id` are not provided."
            record_id = result_json['record_id']
            feedback_id = result_json['feedback_id']

        last_ts = last_ts or 0
        status = status or 0
        result_json = result_json or dict()
        total_cost = total_cost = 0.0
        total_tokens = total_tokens or 0
        result_str = json_str_of_obj(result_json)

        conn, c = self._connect()
        c.execute(
            f"INSERT OR REPLACE INTO {self.TABLE_FEEDBACKS} VALUES (?, ?, ?, ?, ?, ?, ?)",
            (
                record_id, feedback_id, last_ts, status, result_str,
                total_tokens, total_cost
            )
        )
        self._close(conn)

        if status == 2:
            print(f"{UNICODE_CHECK} feedback {feedback_id} on {record_id} -> {self.filename}")
        else:
            print(f"{UNCIODE_YIELD} feedback {feedback_id} on {record_id} -> {self.filename}")

    def get_feedback(
        self,
        record_id: Optional[str] = None,
        feedback_id: Optional[str] = None,
        status: Optional[int] = None,
        last_ts_before: Optional[int] = None
    ):

        clauses = []
        vars = []
        if record_id is not None:
            clauses.append("record_id=?")
            vars.append(record_id)
        if feedback_id is not None:
            clauses.append("feedback_id=?")
            vars.append(feedback_id)
        if status is not None:
            if isinstance(status, Sequence):
                clauses.append(
                    "status in (" + (",".join(["?"] * len(status))) + ")"
                )
                for v in status:
                    vars.append(v)
            else:
                clauses.append("status=?")
                vars.append(status)
        if last_ts_before is not None:
            clauses.append("last_ts<=?")
            vars.append(last_ts_before)

        where_clause = " AND ".join(clauses)
        if len(where_clause) > 0:
            where_clause = " AND " + where_clause

        query = f"""
            SELECT
                f.record_id, f.feedback_id, f.last_ts, f.status,
                f.result_json, f.total_cost, f.total_tokens,
                fd.feedback_json, r.record_json, c.chain_json
            FROM {self.TABLE_FEEDBACKS} f 
                JOIN {self.TABLE_FEEDBACK_DEFS} fd
                JOIN {self.TABLE_RECORDS} r
                JOIN {self.TABLE_CHAINS} c
            WHERE f.feedback_id=fd.feedback_id
                AND r.record_id=f.record_id
                AND r.chain_id=c.chain_id
                {where_clause}
        """

        conn, c = self._connect()
        c.execute(query, vars)
        rows = c.fetchall()
        self._close(conn)

        from trulens_eval.tru_feedback import Feedback

        df_rows = []
        for row in rows:
            row = list(row)
            row[4] = json.loads(row[4])  # result_json
            row[7] = json.loads(row[7])  # feedback_json
            row[8] = json.loads(row[8])  # record_json
            row[9] = json.loads(row[9])  # chain_json

            df_rows.append(row)

        return pd.DataFrame(
            df_rows,
            columns=[
                'record_id', 'feedback_id', 'last_ts', 'status', 'result_json',
                'total_cost', 'total_tokens', 'feedback_json', 'record_json',
                'chain_json'
            ]
        )

    # TO REMOVE:
    # TruDB requirement
    def select(
        self,
        *query: Tuple[Query],
        where: Optional[Condition] = None
    ) -> pd.DataFrame:
        raise NotImplementedError
        """
        # get the record json dumps from sql
        record_strs = ...  # TODO(shayak)

        records: Sequence[Dict] = map(json.loads, record_strs)

        db = LocalTinyDB()  # in-memory db if filename not provided
        for record in records:
            db.insert_record(chain_id=record['chain_id'], record=record)

        return db.select(*query, where)
        """

    def get_chain(self, chain_id: str) -> JSON:
        conn, c = self._connect()
        c.execute(
            f"SELECT chain_json FROM {self.TABLE_CHAINS} WHERE chain_id=?",
            (chain_id,)
        )
        result = c.fetchone()[0]
        conn.close()

        return json.loads(result)

    def get_records_and_feedback(self, chain_ids: List[str]) -> Tuple[pd.DataFrame, Sequence[str]]:
        # This returns all models if the list of chain_ids is empty.
        conn, c = self._connect()
        query = f"""
            SELECT r.record_id, f.result_json
            FROM {self.TABLE_RECORDS} r 
            LEFT JOIN {self.TABLE_FEEDBACKS} f
                ON r.record_id = f.record_id
            """
        if len(chain_ids) > 0:
            chain_id_list = ', '.join('?' * len(chain_ids))
            query = query + f" WHERE r.chain_id IN ({chain_id_list})"

        c.execute(query)
        rows = c.fetchall()
        conn.close()

        df_results = pd.DataFrame(
            rows, columns=[description[0] for description in c.description]
        )

        if len(df_results) == 0:
            return df_results, []

        conn, c = self._connect()
        query = f"""
            SELECT DISTINCT r.*, c.chain_json
            FROM {self.TABLE_RECORDS} r 
            JOIN {self.TABLE_CHAINS} c
                ON r.chain_id = c.chain_id
            """
        if len(chain_ids) > 0:
            chain_id_list = ', '.join('?' * len(chain_ids))
            query = query + f" WHERE r.chain_id IN ({chain_id_list})"

        c.execute(query)
        rows = c.fetchall()
        conn.close()
        
        df_records = pd.DataFrame(
            rows, columns=[description[0] for description in c.description]
        )
        
        if len(df_records) == 0:
            return df_records, []

        # Apply the function to the 'data' column to convert it into separate columns
        df_results['result_json'] = df_results['result_json'].apply(lambda d: {} if d is None else json.loads(d)) 

        if "record_id" not in df_results.columns:
            return df_results, []

        df_results = df_results.groupby("record_id").agg(
            lambda dicts: {key: val for d in dicts for key, val in d.items()}
        ).reset_index()
        
        df_results = df_results['result_json'].apply(pd.Series)

        result_cols = [col for col in df_results.columns if col not in ['feedback_id', 'record_id', '_success', "_error"]]
        
        if len(df_results) == 0 or len(result_cols) == 0:
            return df_records, []

        assert "record_id" in df_results.columns
        assert "record_id" in df_records.columns

        combined_df = df_records.merge(df_results, on=['record_id'])
        combined_df = combined_df.drop(columns=set(["_success", "_error"]).intersection(set(combined_df.columns)))

        return combined_df, result_cols<|MERGE_RESOLUTION|>--- conflicted
+++ resolved
@@ -12,13 +12,7 @@
 import pydantic
 from tinydb import Query as TinyQuery
 from tinydb.queries import QueryInstance as TinyQueryInstance
-<<<<<<< HEAD
 from trulens_eval.util import UNCIODE_YIELD, UNICODE_CHECK, JSONPath
-=======
-
-from trulens_eval.util import UNCIODE_YIELD
-from trulens_eval.util import UNICODE_CHECK
->>>>>>> decc4811
 
 mj = MerkleJson()
 NoneType = type(None)
