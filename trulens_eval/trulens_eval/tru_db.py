import abc
from datetime import datetime
import json
import logging
from pathlib import Path
from pprint import PrettyPrinter
import sqlite3
from typing import (Dict, Iterable, List, Optional, Sequence, Tuple)

import numpy as np

from frozendict import frozendict
from merkle_json import MerkleJson
import pandas as pd

from trulens_eval.schema import ChainID
from trulens_eval.schema import FeedbackDefinition
from trulens_eval.schema import FeedbackDefinitionID
from trulens_eval.schema import FeedbackResult
from trulens_eval.schema import FeedbackResultID
from trulens_eval.schema import JSONPath
from trulens_eval.schema import Model
from trulens_eval.schema import Record
from trulens_eval.schema import RecordChainCall
from trulens_eval.schema import RecordID
from trulens_eval.schema import Cost
from trulens_eval.schema import FeedbackResultStatus
from trulens_eval.util import GetItemOrAttribute
from trulens_eval.util import all_queries
from trulens_eval.util import JSON
from trulens_eval.util import json_str_of_obj
from trulens_eval.util import JSONPath
from trulens_eval.util import SerialModel
from trulens_eval.util import UNCIODE_YIELD
from trulens_eval.util import UNICODE_CHECK

mj = MerkleJson()
NoneType = type(None)

pp = PrettyPrinter()

logger = logging.getLogger(__name__)


class Query:

    # Typing for type hints.
    Query = JSONPath

    # Instance for constructing queries for record json like `Record.chain.llm`.
    Record = Query().__record__

    # Instance for constructing queries for chain json.
    Chain = Query().__chain__

    # A Chain's main input and main output.
    # TODO: Chain input/output generalization.
    RecordInput = Record.main_input
    RecordOutput = Record.main_output


def get_calls(record: Record) -> Iterable[RecordChainCall]:
    """
    Iterate over the call parts of the record.
    """

    for q in all_queries(record):
        print("consider query", q)
        if len(q.path) > 0 and q.path[-1] == GetItemOrAttribute(
                item_or_attribute="_call"):
            yield q


def get_calls_by_stack(
    record: Record
) -> Dict[Tuple[str, ...], RecordChainCall]:
    """
    Get a dictionary mapping chain call stack to the call information.
    """

    def frozen_frame(frame):
        frame['path'] = tuple(frame['path'])
        return frozendict(frame)

    ret = dict()

    for c in get_calls(record):
        print("call", c)

        obj = TruDB.project(c, record_json=record, chain_json=None)
        if isinstance(obj, Sequence):
            for o in obj:
                call_stack = tuple(map(frozen_frame, o['chain_stack']))
                if call_stack not in ret:
                    ret[call_stack] = []
                ret[call_stack].append(o)
        else:
            call_stack = tuple(map(frozen_frame, obj['chain_stack']))
            if call_stack not in ret:
                ret[call_stack] = []
            ret[call_stack].append(obj)

    return ret


class TruDB(SerialModel, abc.ABC):

    @abc.abstractmethod
    def reset_database(self):
        """
        Delete all data.
        """

        raise NotImplementedError()

    @abc.abstractmethod
    def insert_record(
        self,
        record: Record,
    ) -> RecordID:
        """
        Insert a new `record` into db, indicating its `model` as well. Return
        record id.

        Args:
        - record: Record
        """

        raise NotImplementedError()

    @abc.abstractmethod
    def insert_chain(self, chain: Model) -> ChainID:
        """
        Insert a new `chain` into db under the given `chain_id`. 

        Args:
        - chain: Chain - Chain definition. 
        """

        raise NotImplementedError()

    @abc.abstractmethod
    def insert_feedback_definition(
        self, feedback_definition: FeedbackDefinition
    ) -> FeedbackDefinitionID:
        """
        Insert a feedback definition into the db.
        """

        raise NotImplementedError()

    @abc.abstractmethod
    def insert_feedback(
        self,
        feedback_result: FeedbackResult,
    ) -> FeedbackResultID:
        """
        Insert a feedback record into the db.

        Args:

        - feedback_result: FeedbackResult
        """

        raise NotImplementedError()

    @abc.abstractmethod
    def get_records_and_feedback(
        self, chain_ids: List[str]
    ) -> Tuple[pd.DataFrame, Sequence[str]]:
        """
        Get the records logged for the given set of `chain_ids` (otherwise all)
        alongside the names of the feedback function columns listed the
        dataframe.
        """
        raise NotImplementedError()


class LocalSQLite(TruDB):
    filename: Path

    TABLE_RECORDS = "records"
    TABLE_FEEDBACKS = "feedbacks"
    TABLE_FEEDBACK_DEFS = "feedback_defs"
    TABLE_CHAINS = "chains"

    TYPE_TIMESTAMP = "FLOAT"
    TYPE_ENUM = "TEXT"

    TABLES = [TABLE_RECORDS, TABLE_FEEDBACKS, TABLE_FEEDBACK_DEFS, TABLE_CHAINS]

    def __init__(self, filename: Path):
        """
        Database locally hosted using SQLite.

        Args
        
        - filename: Optional[Path] -- location of sqlite database dump
          file. It will be created if it does not exist.

        """
        super().__init__(filename=filename)

        self._build_tables()

    def __str__(self) -> str:
        return f"SQLite({self.filename})"

    # TruDB requirement
    def reset_database(self) -> None:
        self._drop_tables()
        self._build_tables()

    def _clear_tables(self) -> None:
        conn, c = self._connect()

        for table in self.TABLES:
            c.execute(f'''DELETE FROM {table}''')

        self._close(conn)

    def _drop_tables(self) -> None:
        conn, c = self._connect()

        for table in self.TABLES:
            c.execute(f'''DROP TABLE IF EXISTS {table}''')

        self._close(conn)

    def _build_tables(self):
        conn, c = self._connect()

        # Create table if it does not exist. Note that the record_json column
        # also encodes inside it all other columns.
        c.execute(
            f'''CREATE TABLE IF NOT EXISTS {self.TABLE_RECORDS} (
                record_id TEXT NOT NULL PRIMARY KEY,
                chain_id TEXT NOT NULL,
                input TEXT,
                output TEXT,
                record_json TEXT NOT NULL,
                tags TEXT NOT NULL,
                ts {self.TYPE_TIMESTAMP} NOT NULL,
                cost_json TEXT NOT NULL
            )'''
        )
        c.execute(
            f'''CREATE TABLE IF NOT EXISTS {self.TABLE_FEEDBACKS} (
                feedback_result_id TEXT NOT NULL PRIMARY KEY,
                record_id TEXT NOT NULL,
                chain_id TEXT NOT NULL,
                feedback_definition_id TEXT,
                last_ts {self.TYPE_TIMESTAMP} NOT NULL,
                status {self.TYPE_ENUM} NOT NULL,
                error TEXT,
                calls_json TEXT NOT NULL,
                result FLOAT,
                name TEXT NOT NULL,
                cost_json TEXT NOT NULL
            )'''
        )
        c.execute(
            f'''CREATE TABLE IF NOT EXISTS {self.TABLE_FEEDBACK_DEFS} (
                feedback_definition_id TEXT NOT NULL PRIMARY KEY,
                feedback_json TEXT NOT NULL
            )'''
        )
        c.execute(
            f'''CREATE TABLE IF NOT EXISTS {self.TABLE_CHAINS} (
                chain_id TEXT NOT NULL PRIMARY KEY,
                chain_json TEXT NOT NULL
            )'''
        )
        self._close(conn)

    def _connect(self) -> Tuple[sqlite3.Connection, sqlite3.Cursor]:
        conn = sqlite3.connect(self.filename)
        c = conn.cursor()
        return conn, c

    def _close(self, conn: sqlite3.Connection) -> None:
        conn.commit()
        conn.close()

    # TruDB requirement
    def insert_record(
        self,
        record: Record,
    ) -> RecordID:
        # NOTE: Oddness here in that the entire record is put into the
        # record_json column while some parts of that records are also put in
        # other columns. Might want to keep this so we can query on the columns
        # within sqlite.

        record_json_str = json_str_of_obj(record)
        cost_json_str = json_str_of_obj(record.cost)
        vals = (
            record.record_id, record.chain_id, record.main_input,
            record.main_output, record_json_str, record.tags, record.ts,
            cost_json_str
        )

        self._insert_or_replace_vals(table=self.TABLE_RECORDS, vals=vals)

        print(
            f"{UNICODE_CHECK} record {record.record_id} from {record.chain_id} -> {self.filename}"
        )

        return record.record_id

    # TruDB requirement
    def insert_chain(self, chain: Model) -> ChainID:
        chain_id = chain.chain_id
        chain_str = chain.json()

        vals = (chain_id, chain_str)
        self._insert_or_replace_vals(table=self.TABLE_CHAINS, vals=vals)

        print(f"{UNICODE_CHECK} chain {chain_id} -> {self.filename}")

        return chain_id

    def insert_feedback_definition(
        self, feedback: FeedbackDefinition
    ) -> FeedbackDefinitionID:
        """
        Insert a feedback definition into the database.
        """

        feedback_definition_id = feedback.feedback_definition_id
        feedback_str = feedback.json()
        vals = (feedback_definition_id, feedback_str)

        self._insert_or_replace_vals(table=self.TABLE_FEEDBACK_DEFS, vals=vals)

        print(
            f"{UNICODE_CHECK} feedback def. {feedback_definition_id} -> {self.filename}"
        )

        return feedback_definition_id

    def get_feedback_defs(
        self, feedback_definition_id: Optional[str] = None
    ) -> pd.DataFrame:

        clause = ""
        args = ()
        if feedback_definition_id is not None:
            clause = "WHERE feedback_id=?"
            args = (feedback_definition_id,)

        query = f"""
            SELECT
                feedback_definition_id, feedback_json
            FROM {self.TABLE_FEEDBACK_DEFS}
            {clause}
        """

        conn, c = self._connect()
        c.execute(query, args)
        rows = c.fetchall()
        self._close(conn)

        df = pd.DataFrame(
            rows, columns=[description[0] for description in c.description]
        )

        return df

    def _insert_or_replace_vals(self, table, vals):
        conn, c = self._connect()
        c.execute(
            f"""INSERT OR REPLACE INTO {table}
                VALUES ({','.join('?' for _ in vals)})""", vals
        )
        self._close(conn)

    def insert_feedback(
        self, feedback_result: FeedbackResult
    ) -> FeedbackResultID:
        """
        Insert a record-feedback link to db or update an existing one.
        """

        vals = (
<<<<<<< HEAD
                feedback_result.feedback_result_id,
                feedback_result.record_id,
                feedback_result.chain_id, 
                feedback_result.feedback_definition_id, 
                feedback_result.last_ts.timestamp(),
                feedback_result.status.value,
                feedback_result.error,
                json_str_of_obj(dict(calls=feedback_result.calls)), # extra dict is needed json's root must be a dict
                feedback_result.result,
                feedback_result.name,
                json_str_of_obj(feedback_result.cost)
            )
=======
            feedback_result.feedback_result_id,
            feedback_result.record_id,
            feedback_result.chain_id,
            feedback_result.feedback_definition_id,
            feedback_result.last_ts.timestamp(),
            feedback_result.status.value,
            feedback_result.error,
            json_str_of_obj(dict(calls=feedback_result.calls)
                           ),  # extra dict is needed json's root must be a dict
            feedback_result.result,
            feedback_result.name,
            json_str_of_obj(feedback_result.cost)
        )
>>>>>>> b4e9ae0a

        self._insert_or_replace_vals(table=self.TABLE_FEEDBACKS, vals=vals)

        if feedback_result.status == 2:
            print(
                f"{UNICODE_CHECK} feedback {feedback_result.feedback_result_id} on {feedback_result.record_id} -> {self.filename}"
            )
        else:
            print(
                f"{UNCIODE_YIELD} feedback {feedback_result.feedback_result_id} on {feedback_result.record_id} -> {self.filename}"
            )

    def get_feedback(
        self,
        record_id: Optional[RecordID] = None,
        feedback_result_id: Optional[FeedbackResultID] = None,
        feedback_definition_id: Optional[FeedbackDefinitionID] = None,
        status: Optional[FeedbackResultStatus] = None,
        last_ts_before: Optional[datetime] = None
    ) -> pd.DataFrame:

        clauses = []
        vars = []

        if record_id is not None:
            clauses.append("record_id=?")
            vars.append(record_id)

        if feedback_result_id is not None:
            clauses.append("f.feedback_result_id=?")
            vars.append(feedback_result_id)

        if feedback_definition_id is not None:
            clauses.append("f.feedback_definition_id=?")
            vars.append(feedback_definition_id)

        if status is not None:
            if isinstance(status, Sequence):
                clauses.append(
                    "f.status in (" + (",".join(["?"] * len(status))) + ")"
                )
                for v in status:
                    vars.append(v.value)
            else:
                clauses.append("f.status=?")
                vars.append(status)

        if last_ts_before is not None:
            clauses.append("f.last_ts<=?")
            vars.append(last_ts_before.timestamp())

        where_clause = " AND ".join(clauses)
        if len(where_clause) > 0:
            where_clause = " AND " + where_clause

        query = f"""
            SELECT
                f.record_id, f.feedback_result_id, f.feedback_definition_id, 
                f.last_ts,
                f.status,
                f.error,
                f.name,
                f.result, 
                f.cost_json,
                f.calls_json,
                fd.feedback_json, 
                r.record_json, 
                c.chain_json
            FROM {self.TABLE_RECORDS} r
                JOIN {self.TABLE_FEEDBACKS} f 
                JOIN {self.TABLE_FEEDBACK_DEFS} fd
                JOIN {self.TABLE_CHAINS} c
            WHERE f.feedback_definition_id=fd.feedback_definition_id
                AND r.record_id=f.record_id
                AND r.chain_id=c.chain_id
                {where_clause}
        """

        conn, c = self._connect()
        c.execute(query, vars)
        rows = c.fetchall()
        self._close(conn)

        df = pd.DataFrame(
            rows, columns=[description[0] for description in c.description]
        )

        def map_row(row):
            # NOTE: pandas dataframe will take in the various classes below but the
            # agg table used in UI will not like it. Sending it JSON/dicts instead.
<<<<<<< HEAD
            
            row.calls_json = json.loads(row.calls_json)['calls']  # calls_json (sequence of FeedbackCall)
=======

            row.calls_json = json.loads(
                row.calls_json
            )['calls']  # calls_json (sequence of FeedbackCall)
>>>>>>> b4e9ae0a
            row.cost_json = json.loads(row.cost_json)  # cost_json (Cost)
            row.feedback_json = json.loads(
                row.feedback_json
            )  # feedback_json (FeedbackDefinition)
            row.record_json = json.loads(
                row.record_json
            )  # record_json (Record)
            row.chain_json = json.loads(row.chain_json)  # chain_json (Model)

            row.status = FeedbackResultStatus(row.status)

            row['total_tokens'] = row.cost_json['n_tokens']
            row['total_cost'] = row.cost_json['cost']

            return row

        df = df.apply(map_row, axis=1)

        return pd.DataFrame(df)

    def get_chain(self, chain_id: str) -> JSON:
        conn, c = self._connect()
        c.execute(
            f"SELECT chain_json FROM {self.TABLE_CHAINS} WHERE chain_id=?",
            (chain_id,)
        )
        result = c.fetchone()[0]
        conn.close()

        return json.loads(result)

    def get_records_and_feedback(
        self,
        chain_ids: Optional[List[str]] = None
    ) -> Tuple[pd.DataFrame, Sequence[str]]:
        # This returns all models if the list of chain_ids is empty.
        chain_ids = chain_ids or []

        conn, c = self._connect()
        query = f"""
            SELECT r.record_id, f.calls_json, f.result, f.name
            FROM {self.TABLE_RECORDS} r 
            LEFT JOIN {self.TABLE_FEEDBACKS} f
                ON r.record_id = f.record_id
            """
        if len(chain_ids) > 0:
            chain_id_list = ', '.join('?' * len(chain_ids))
            query = query + f" WHERE r.chain_id IN ({chain_id_list})"

        c.execute(query)
        rows = c.fetchall()
        conn.close()

        df_results = pd.DataFrame(
            rows, columns=[description[0] for description in c.description]
        )

        if len(df_results) == 0:
            return df_results, []

        conn, c = self._connect()
        query = f"""
            SELECT DISTINCT r.*, c.chain_json
            FROM {self.TABLE_RECORDS} r 
            JOIN {self.TABLE_CHAINS} c
                ON r.chain_id = c.chain_id
            """
        if len(chain_ids) > 0:
            chain_id_list = ', '.join('?' * len(chain_ids))
            query = query + f" WHERE r.chain_id IN ({chain_id_list})"

        c.execute(query)
        rows = c.fetchall()
        conn.close()

        df_records = pd.DataFrame(
            rows, columns=[description[0] for description in c.description]
        )

        cost = df_records['cost_json'].map(Cost.parse_raw)
        df_records['total_tokens'] = cost.map(lambda v: v.n_tokens)
        df_records['total_cost'] = cost.map(lambda v: v.cost)

        if len(df_records) == 0:
            return df_records, []

        result_cols = set()

        def expand_results(row):
<<<<<<< HEAD
            result_cols.add(row['name'])
            row[row['name']] = row.result
            row[row['name'] + "_calls"] = json.loads(row.calls_json)['calls'] # extra step to keep json root a dict
=======
            if row['name'] is not None:
                result_cols.add(row['name'])
                row[row['name']] = row.result
                row[row['name'] + "_calls"] = json.loads(row.calls_json
                                                        )['calls']

>>>>>>> b4e9ae0a
            return pd.Series(row)

        df_results = df_results.apply(expand_results, axis=1)
        df_results = df_results.drop(columns=["name", "result", "calls_json"])

        def nonempty(val):
            if isinstance(val, np.float):
                return not np.isnan(val)
            return True
<<<<<<< HEAD
            """
            elif isinstance(val, str):
                return val != ""
            elif isinstance(val, dict):
                return len(val) > 0
            elif isinstance(val, Sequence):
                return len(val) > 0
            """

        def merge_feedbacks(vals):
            ress = list(filter(nonempty, vals))
            if len(ress) > 0:
                return ress[0]
            else:
                return np.nan

        df_results = df_results.groupby("record_id").agg(
            merge_feedbacks
        ).reset_index()
            
=======

        def merge_feedbacks(vals):
            ress = list(filter(nonempty, vals))
            if len(ress) > 0:
                return ress[0]
            else:
                return np.nan

        df_results = df_results.groupby("record_id").agg(merge_feedbacks
                                                        ).reset_index()

>>>>>>> b4e9ae0a
        assert "record_id" in df_results.columns
        assert "record_id" in df_records.columns

        combined_df = df_records.merge(df_results, on=['record_id'])

        return combined_df, list(result_cols)<|MERGE_RESOLUTION|>--- conflicted
+++ resolved
@@ -383,20 +383,6 @@
         """
 
         vals = (
-<<<<<<< HEAD
-                feedback_result.feedback_result_id,
-                feedback_result.record_id,
-                feedback_result.chain_id, 
-                feedback_result.feedback_definition_id, 
-                feedback_result.last_ts.timestamp(),
-                feedback_result.status.value,
-                feedback_result.error,
-                json_str_of_obj(dict(calls=feedback_result.calls)), # extra dict is needed json's root must be a dict
-                feedback_result.result,
-                feedback_result.name,
-                json_str_of_obj(feedback_result.cost)
-            )
-=======
             feedback_result.feedback_result_id,
             feedback_result.record_id,
             feedback_result.chain_id,
@@ -410,7 +396,6 @@
             feedback_result.name,
             json_str_of_obj(feedback_result.cost)
         )
->>>>>>> b4e9ae0a
 
         self._insert_or_replace_vals(table=self.TABLE_FEEDBACKS, vals=vals)
 
@@ -501,15 +486,10 @@
         def map_row(row):
             # NOTE: pandas dataframe will take in the various classes below but the
             # agg table used in UI will not like it. Sending it JSON/dicts instead.
-<<<<<<< HEAD
-            
-            row.calls_json = json.loads(row.calls_json)['calls']  # calls_json (sequence of FeedbackCall)
-=======
 
             row.calls_json = json.loads(
                 row.calls_json
             )['calls']  # calls_json (sequence of FeedbackCall)
->>>>>>> b4e9ae0a
             row.cost_json = json.loads(row.cost_json)  # cost_json (Cost)
             row.feedback_json = json.loads(
                 row.feedback_json
@@ -599,18 +579,12 @@
         result_cols = set()
 
         def expand_results(row):
-<<<<<<< HEAD
-            result_cols.add(row['name'])
-            row[row['name']] = row.result
-            row[row['name'] + "_calls"] = json.loads(row.calls_json)['calls'] # extra step to keep json root a dict
-=======
             if row['name'] is not None:
                 result_cols.add(row['name'])
                 row[row['name']] = row.result
                 row[row['name'] + "_calls"] = json.loads(row.calls_json
                                                         )['calls']
 
->>>>>>> b4e9ae0a
             return pd.Series(row)
 
         df_results = df_results.apply(expand_results, axis=1)
@@ -620,15 +594,6 @@
             if isinstance(val, np.float):
                 return not np.isnan(val)
             return True
-<<<<<<< HEAD
-            """
-            elif isinstance(val, str):
-                return val != ""
-            elif isinstance(val, dict):
-                return len(val) > 0
-            elif isinstance(val, Sequence):
-                return len(val) > 0
-            """
 
         def merge_feedbacks(vals):
             ress = list(filter(nonempty, vals))
@@ -637,23 +602,9 @@
             else:
                 return np.nan
 
-        df_results = df_results.groupby("record_id").agg(
-            merge_feedbacks
-        ).reset_index()
-            
-=======
-
-        def merge_feedbacks(vals):
-            ress = list(filter(nonempty, vals))
-            if len(ress) > 0:
-                return ress[0]
-            else:
-                return np.nan
-
         df_results = df_results.groupby("record_id").agg(merge_feedbacks
                                                         ).reset_index()
 
->>>>>>> b4e9ae0a
         assert "record_id" in df_results.columns
         assert "record_id" in df_records.columns
 
