"""Tracing and spans.

This module contains a [OTSpan][trulens_eval.trace.OTSpan], a Span
implementation conforming to the OpenTelemetry span specification and related
utilities. These are further specialized in
[Span][trulens_eval.trace.span.Span].
"""

from __future__ import annotations

from logging import getLogger
import time
from typing import (Any, ClassVar, Dict, Iterable, List, Mapping, Optional,
                    Sequence, Tuple, TypeVar, Union)

from opentelemetry.sdk import trace as otsdk_trace
from opentelemetry.trace import status as trace_status
import opentelemetry.trace as ot_trace
import opentelemetry.trace.span as ot_span
from opentelemetry.util import types as ot_types
import pydantic
from pydantic import GetCoreSchemaHandler
from pydantic import PlainSerializer
from pydantic import TypeAdapter
from pydantic.functional_validators import PlainValidator
from pydantic.json_schema import JsonSchemaValue
from pydantic_core import core_schema
from pydantic_core import CoreSchema
from typing_extensions import Annotated
from typing_extensions import TypeAliasType

from trulens_eval.utils.python import NoneType
from trulens_eval.utils.serial import Lens

logger = getLogger(__name__)

# Type alises

A = TypeVar("A")
B = TypeVar("B")

TTimestamp = int
"""Type of timestamps in spans.

64 bit int representing nanoseconds since epoch as per OpenTelemetry.
"""
NUM_TIMESTAMP_BITS = 64

TSpanID = int
"""Type of span identifiers.

64 bit int as per OpenTelemetry.
"""
NUM_SPANID_BITS = 64
"""Number of bits in a span identifier."""

TTraceID = int
"""Type of trace identifiers.

128 bit int as per OpenTelemetry.
"""
NUM_TRACEID_BITS = 128
"""Number of bits in a trace identifier."""

TLensedBaseType = Union[str, int, float, bool, NoneType]
"""Type of base types in span attributes.

!!! Warning

    OpenTelemetry does not allow None as an attribute value. However, we allow
    it in lensed attributes.
"""

TLensedAttributeValue = TypeAliasType(
    "TLensedAttributeValue", 
    Union[
        str, int, float, bool,
        NoneType, # NOTE(piotrm): None is not technically allowed as an attribute value.
        Sequence['TLensedAttributeValue'],
        'TLensedAttributes'
    ]
)
"""Type of values in span attributes."""

# NOTE(piotrm): pydantic will fail if you specify a recursive type alias without
# the TypeAliasType schema as above.

TLensedAttributes = Dict[str, TLensedAttributeValue]

def inflate_lensed_mapping(
    m: ot_types.Attributes,
    prefix: str = "trulens_eval@"
) -> TLensedAttributes:
    """Inflate OpenTelemetry attributes into lensed attributes."""

    ret = {}

    for k, v in m.items():
        if not k.startswith(prefix):
            logger.warning("Attribute %s does not start with %s. Skipping.", k, prefix)
            continue

        path = Lens.of_string(k[len(prefix):])
        path.path[0].item_or_attribute = prefix + path.path[0].item_or_attribute
        ret = path.set(ret, v)

    return ret

def flatten_value(
    v: TLensedAttributeValue,
    path: Optional[Lens] = None
) -> Iterable[Tuple[Lens, ot_types.AttributeValue]]:

    """Flatten a lensed value into OpenTelemetry attribute values."""

    if path is None:
        path = Lens()

    #if v is None:
        # OpenTelemetry does not allow None as an attribute value. Unsure what
        # is best to do here. Returning "None" for now.
    #    yield (path, "None")

    elif isinstance(v, TLensedBaseType):
        yield (path, v)

    elif isinstance(v, Sequence) and all(isinstance(e, TLensedBaseType) for e in v):
        yield (path, v)

    elif isinstance(v, Sequence):
        for i, e in enumerate(v):
            yield from flatten_value(v=e, path=path[i])

    elif isinstance(v, Mapping):
        for k, e in v.items():
            yield from flatten_value(v=e, path=path[k])

    else:
        raise ValueError(f"Do not know how to flatten value of type {type(v)} to OTEL attributes.")

def flatten_lensed_attributes(
    m: TLensedAttributes,
    path: Optional[Lens] = None,
    prefix: str = "trulens_eval@"
) -> ot_types.Attributes:
    """Flatten lensed attributes into OpenTelemetry attributes."""

    if path is None:
        path = Lens()

    ret = {}
    for k, v in m.items():
        if k.startswith(prefix):
            # Only flattening those attributes that begin with `prefix` are
            # those are the ones coming from trulens_eval.
            for p, a in flatten_value(v, path[k]):
                ret[str(p)] = a
        else:
            ret[k] = v

    return ret

T = TypeVar("T")

span_context_schema = TypeAdapter(ot_span.SpanContext, config={'arbitrary_types_allowed':True}).core_schema

class WithHashableSpanContext(): # must be mixed into SpanContext
    """Mixin into SpanContext that adds hashing.

    Does not change data layout or behaviour. Changing SpanContext
    `__class__` or `__bases__` to include this should be safe.
    """

    def __hash__(self: ot_span.SpanContext):
        return hash((self.trace_id, self.span_id))

    def __eq__(self: ot_span.SpanContext, other: ot_span.SpanContext):
        return self.trace_id == other.trace_id and self.span_id == other.span_id

    
    @classmethod
    def __get_pydantic_core_schema__(
        cls, source_type: Any, handler: GetCoreSchemaHandler
    ) -> CoreSchema:
        return span_context_schema
    
    @classmethod
    def __get_pydantic_json_schema__(cls, _core_schema, _handler) -> JsonSchemaValue:
        return { 
            'description': 'SpanContext that can be hashed.  Does not change data layout or behaviour. Changing SpanContext `__class__` with this should be safe.',
<<<<<<< HEAD
            'items': {
                'maxItems': 6,
                'minItems': 6,
                'prefixItems': [
                    {"type": "integer", "description": "The ID of the trace that this span belongs to." },
                    {"type": "integer", "description": "This span's ID." },
                    {"type": "boolean", "description": "True if propagated from a remote parent." },
                    {"type": "integer", "description": "Trace options to propagate. See the `W3C Trace Context - Traceparent`_ spec for details." },
                    # TODO: make an enum above
                    {"type": "integer", "description": "A list of key-value pairs representing vendor-specific trace info. Keys and values are strings of up to 256 printable US-ASCII characters. Implementations should conform to the `W3C Trace Context - Tracestate` spec, which describes additional restrictions on valid field values." },
                    # TODO: fix type of the above
                    {"type": "boolean", "description": "True if the span context is valid." },
                ]
            },
=======
            'maxItems': 6,
            'minItems': 6,
            # json-schema-to-typescript not supporting prefixItems per 2020-12 schema: https://github.com/bcherny/json-schema-to-typescript/issues/543
            # Using the older way of defining items for now. 
            'items': [
                {"type": "integer", "description": "The ID of the trace that this span belongs to." },
                {"type": "integer", "description": "This span's ID." },
                {"type": "boolean", "description": "True if propagated from a remote parent." },
                {"type": "integer", "description": "Trace options to propagate. See the `W3C Trace Context - Traceparent`_ spec for details." },
                # TODO: make an enum above
                {"type": "array", "description": "A list of key-value pairs representing vendor-specific trace info. Keys and values are strings of up to 256 printable US-ASCII characters. Implementations should conform to the `W3C Trace Context - Tracestate` spec, which describes additional restrictions on valid field values." },
                # TODO: fix type of the above
                {"type": "boolean", "description": "True if the span context is valid." },
            ],
>>>>>>> d6cab887
            'title': 'SpanContext',
            'type': 'array'
        }

# HACK015: add hashing to contexts
# Patch span context to use the above hashing and schema defs.
ot_span.SpanContext.__bases__ = (WithHashableSpanContext, *ot_span.SpanContext.__bases__, )

def validate_contextmapping(
    v: List[Tuple[ot_span.SpanContext, T]]
) -> Dict[ot_span.SpanContext, T]:
    """Deserialize a list of tuples as a dictionary."""

    if isinstance(v, dict):
        # Already a dict.
        return v

    # skip last element of SpanContext as it is computed in SpanContext.__init__ from others
    return {ot_span.SpanContext(*k[0:5]): v for k, v in v} 

def serialize_contextmapping(
    v: Dict[ot_span.SpanContext, T],
) -> List[Tuple[ot_span.SpanContext, T]]:
    """Serialize a dictionary as a list of tuples."""

    return list(v.items())

ContextMapping = Annotated[
    Dict[ot_span.SpanContext, T],
    PlainValidator(validate_contextmapping),
    PlainSerializer(serialize_contextmapping),
]
"""Type annotation for pydantic fields that store dictionaries whose keys are
(Hashable) SpanContext.

This is needed to help pydantic figure out how to serialize and deserialize these dicts.
"""


class OTSpan(pydantic.BaseModel, ot_span.Span):
    """Implementation of OpenTelemetry Span requirements.
    
    See also [OpenTelemetry
    Span](https://opentelemetry.io/docs/specs/otel/trace/api/#span) and
    [OpenTelemetry Span
    specification](https://github.com/open-telemetry/opentelemetry-specification/blob/main/specification/trace/api.md).

    There are a few places where this class deviates from OT specification.
    However, the conversion to
    [ReadableSpan][opentelemetry.sdk.trace.ReadableSpan] with
    [freeze][trulens_eval.trace.OTSpan.freeze] produces to-spec representations.
    
    - attributes are not strictly as per spec which does not allow recursive
      types. They are instead json-like which allows storing recursive
      unstructured type. When freezing with
      [freeze][trulens_eval.trace.OTSpan.freeze], non-spec values are mapped to
      multiple in-spec attributes. The reverse is done when thawing with
      [thaw][trulens_eval.trace.OTSpan.thaw].
    """

    _vendor: ClassVar[str] = "trulens_eval"
    """Vendor name as per OpenTelemetry attribute keys specifications."""

    @classmethod
    def vendor_attr(cls, name: str) -> str:
        """Add vendor prefix to attribute name."""

        return f"{cls._vendor}@{name}"

    model_config = {
        'arbitrary_types_allowed': True,
        'use_attribute_docstrings': True
    }
    """Pydantic configuration."""

    name: str
    """Name of span."""

    kind: ot_trace.SpanKind = ot_trace.SpanKind.INTERNAL
    """Kind of span."""

    parent_context: Optional[ot_span.SpanContext] = None
    """Parent span context.
    
    None if no parent.
    """

    status: trace_status.StatusCode = trace_status.StatusCode.UNSET
    """Status of the span as per OpenTelemetry Span requirements."""

    status_description: Optional[str] = None
    """Status description as per OpenTelemetry Span requirements."""

    start_timestamp: TTimestamp = pydantic.Field(default_factory=time.time_ns)
    """Timestamp when the span's activity started in nanoseconds since epoch."""

    end_timestamp: Optional[TTimestamp] = None
    """Timestamp when the span's activity ended in nanoseconds since epoch.

    None if not yet ended.
    """

    context: ot_span.SpanContext
    """Unique immutable identifier for the span."""

    events: List[Tuple[str, ot_types.Attributes, TTimestamp]] = \
        pydantic.Field(default_factory=list)
    """Events recorded in the span.
    
    !!! Warning

        Events in OpenTelemetry seem to be synonymous to logs. Do not store
        anything we want to query or process in events.
    """

    links: ContextMapping[TLensedAttributes] = \
        pydantic.Field(default_factory=dict)
    """Relationships to other spans with attributes on each link."""

    attributes: TLensedAttributes = \
        pydantic.Field(default_factory=dict)
    """Attributes of span."""

    def freeze(self) -> otsdk_trace.ReadableSpan:
        """Freeze the span into a [ReadableSpan][opentelemetry.sdk.trace.ReadableSpan].
    
        These are the views of spans that are exported by exporters.
        """

        return otsdk_trace.ReadableSpan(
            name=self.name,
            context=self.context,
            parent=self.parent_context,
            resource = None,
            attributes=flatten_lensed_attributes(self.attributes),
            events=self.events,
            links=[ot_trace.Link(context=c, attributes=a) for c, a in self.links.items()],
            kind=self.kind,
            instrumentation_info = None,
            status=ot_span.Status(self.status, self.status_description),
            start_time=self.start_timestamp,
            end_time=self.end_timestamp,
            instrumentation_scope = None
        )

    @classmethod
    def thaw(cls, span: otsdk_trace.ReadableSpan) -> OTSpan:
        """Import a [ReadableSpan][opentelemetry.sdk.trace.ReadableSpan] as a
        [OTSpan][trulens_eval.trace.OTSpan]."""

        return cls(
            name=span.name,
            context=span.context,
            parent_context=span.parent,
            attributes=inflate_lensed_mapping(span.attributes),
            events=span.events,
            links={link.context: inflate_lensed_mapping(link.attributes) for link in span.links},
            kind=span.kind,
            status=span.status.status_code,
            status_description=span.status.description,
            start_timestamp=span.start_time,
            end_timestamp=span.end_time
        )

    def __init__(self, name: str, context: ot_span.SpanContext, **kwargs):
        kwargs['name'] = name
        kwargs['context'] = context
        kwargs['attributes'] = kwargs.get('attributes', {}) or {}
        kwargs['links'] = kwargs.get('links', {}) or {}

        super().__init__(**kwargs)

    def end(self, end_time: Optional[TTimestamp] = None):
        """See [end][opentelemetry.trace.span.Span.end]"""

        if end_time:
            self.end_timestamp = end_time
        else:
            self.end_timestamp = time.time_ns()

        self.status = trace_status.StatusCode.OK

    def get_span_context(self) -> ot_span.SpanContext:
        """See [get_span_context][opentelemetry.trace.span.Span.get_span_context]."""

        return self.context

    def set_attributes(self, attributes: Dict[str, ot_types.AttributeValue]) -> None:
        """See [set_attributes][opentelemetry.trace.span.Span.set_attributes]."""

        self.attributes.update(attributes)

    def set_attribute(self, key: str, value: ot_types.AttributeValue) -> None:
        """See [set_attribute][opentelemetry.trace.span.Span.set_attribute]."""

        self.attributes[key] = value

    def add_event(
        self,
        name: str,
        attributes: ot_types.Attributes = None,
        timestamp: Optional[TTimestamp] = None
    ) -> None:
        """See [add_event][opentelemetry.trace.span.Span.add_event]."""

        self.events.append((name, attributes, timestamp or time.time_ns()))

    def add_link(
        self,
        context: ot_span.SpanContext,
        attributes: ot_types.Attributes = None
    ) -> None:
        """See [add_link][opentelemetry.trace.span.Span.add_link]."""

        if attributes is None:
            attributes = {}

        self.links[context] = attributes

    def update_name(self, name: str) -> None:
        """See [update_name][opentelemetry.trace.span.Span.update_name]."""

        self.name = name

    def is_recording(self) -> bool:
        """See [is_recording][opentelemetry.trace.span.Span.is_recording]."""

        return self.status == trace_status.StatusCode.UNSET

    def set_status(
        self,
        status: Union[ot_span.Status, ot_span.StatusCode],
        description: Optional[str] = None
    ) -> None:
        """See [set_status][opentelemetry.trace.span.Span.set_status]."""

        if isinstance(status, ot_span.Status):
            if description is not None:
                raise ValueError("Ambiguous status description provided both in `status.description` and in `description`.")

            self.status = status.status_code
            self.status_description = status.description
        else:
            self.status = status
            self.status_description = description

    def record_exception(
        self,
        exception: Exception,
        attributes: ot_types.Attributes = None,
        timestamp: Optional[TTimestamp] = None,
        escaped: bool = False
    ) -> None:
        """See [record_exception][opentelemetry.trace.span.Span.record_exception]."""

        self.status = trace_status.StatusCode.ERROR

        self.add_event(
            self.vendor_attr("exception"),
            attributes,
            timestamp
        )

    @property
    def span_id(self) -> TSpanID:
        """Identifier for the span."""

        return self.context.span_id

    @property
    def trace_id(self) -> TTraceID:
        """Identifier for the trace this span belongs to."""

        return self.context.trace_id

    # OTEL specificaiton is ambiguous on how parent relationship is to be
    # stored. The python api does not include a parent_context or other such
    # field but api as described in
    # https://github.com/open-telemetry/opentelemetry-specification/blob/main/specification/trace/api.md
    # does.
    @property
    def parent_span_id(self) -> Optional[TSpanID]:
        """Id of parent span if any."""

        parent_context = self.parent_context
        if parent_context is not None:
            return parent_context.span_id

        return None

    @property
    def parent_trace_id(self) -> Optional[TTraceID]:
        """Id of parent trace if any."""

        parent_context = self.parent_context
        if parent_context is not None:
            return parent_context.trace_id

        return None

OTSpan.update_forward_refs()<|MERGE_RESOLUTION|>--- conflicted
+++ resolved
@@ -188,22 +188,6 @@
     def __get_pydantic_json_schema__(cls, _core_schema, _handler) -> JsonSchemaValue:
         return { 
             'description': 'SpanContext that can be hashed.  Does not change data layout or behaviour. Changing SpanContext `__class__` with this should be safe.',
-<<<<<<< HEAD
-            'items': {
-                'maxItems': 6,
-                'minItems': 6,
-                'prefixItems': [
-                    {"type": "integer", "description": "The ID of the trace that this span belongs to." },
-                    {"type": "integer", "description": "This span's ID." },
-                    {"type": "boolean", "description": "True if propagated from a remote parent." },
-                    {"type": "integer", "description": "Trace options to propagate. See the `W3C Trace Context - Traceparent`_ spec for details." },
-                    # TODO: make an enum above
-                    {"type": "integer", "description": "A list of key-value pairs representing vendor-specific trace info. Keys and values are strings of up to 256 printable US-ASCII characters. Implementations should conform to the `W3C Trace Context - Tracestate` spec, which describes additional restrictions on valid field values." },
-                    # TODO: fix type of the above
-                    {"type": "boolean", "description": "True if the span context is valid." },
-                ]
-            },
-=======
             'maxItems': 6,
             'minItems': 6,
             # json-schema-to-typescript not supporting prefixItems per 2020-12 schema: https://github.com/bcherny/json-schema-to-typescript/issues/543
@@ -218,7 +202,6 @@
                 # TODO: fix type of the above
                 {"type": "boolean", "description": "True if the span context is valid." },
             ],
->>>>>>> d6cab887
             'title': 'SpanContext',
             'type': 'array'
         }
