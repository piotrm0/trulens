"""
Generalized root type for various libraries like llama_index and langchain .
"""

from abc import ABC
from abc import abstractmethod
import contextvars
from inspect import BoundArguments
from inspect import Signature
import inspect
import logging
from pprint import PrettyPrinter
from threading import Lock
from typing import (
    Any, Callable, Dict, Hashable, Iterable, List, Optional, Sequence, Set,
    Tuple, Type
)

import pydantic
from pydantic import Field

from trulens_eval.db import DB
from trulens_eval.feedback import Feedback
from trulens_eval.instruments import Instrument
from trulens_eval.instruments import WithInstrumentCallbacks
from trulens_eval.schema import AppDefinition
from trulens_eval.schema import Cost
from trulens_eval.schema import FeedbackMode
from trulens_eval.schema import FeedbackResult
from trulens_eval.schema import Perf
from trulens_eval.schema import Record
from trulens_eval.schema import RecordAppCall
from trulens_eval.schema import Select
from trulens_eval.tru import Tru
from trulens_eval.utils.json import json_str_of_obj
from trulens_eval.utils.json import jsonify
from trulens_eval.utils.pyschema import callable_name
from trulens_eval.utils.pyschema import Class
from trulens_eval.utils.pyschema import CLASS_INFO
from trulens_eval.utils.serial import all_objects
from trulens_eval.utils.serial import GetItemOrAttribute
from trulens_eval.utils.serial import JSON
from trulens_eval.utils.serial import JSON_BASES
from trulens_eval.utils.serial import JSON_BASES_T
from trulens_eval.utils.serial import JSONPath
from trulens_eval.utils.serial import SerialModel
from trulens_eval.utils.threading import TP

logger = logging.getLogger(__name__)

pp = PrettyPrinter()

# App component.
COMPONENT = Any


class ComponentView(ABC):
    """
    Views of common app component types for sorting them and displaying them in
    some unified manner in the UI. Operates on components serialized into json
    dicts representing various components, not the components themselves.
    """

    def __init__(self, json: JSON):
        self.json = json
        self.cls = Class.of_json(json)

    @staticmethod
    def of_json(json: JSON) -> 'ComponentView':
        """
        Sort the given json into the appropriate component view type.
        """

        cls = Class.of_json(json)

        if LangChainComponent.class_is(cls):
            return LangChainComponent.of_json(json)
        elif LlamaIndexComponent.class_is(cls):
            return LlamaIndexComponent.of_json(json)
        elif TrulensComponent.class_is(cls):
            return TrulensComponent.of_json(json)
        elif CustomComponent.class_is(cls):
            return CustomComponent.of_json(json)
        else:
            # TODO: custom class

            raise TypeError(f"Unhandled component type with class {cls}")

    @staticmethod
    @abstractmethod
    def class_is(cls: Class) -> bool:
        """
        Determine whether the given class representation `cls` is of the type to
        be viewed as this component type.
        """
        pass

    def unsorted_parameters(self, skip: Set[str]) -> Dict[str, JSON_BASES_T]:
        """
        All basic parameters not organized by other accessors.
        """

        ret = {}

        for k, v in self.json.items():
            if k not in skip and isinstance(v, JSON_BASES):
                ret[k] = v

        return ret

    @staticmethod
    def innermost_base(
        bases: Sequence[Class],
        among_modules=set(["langchain", "llama_index", "trulens_eval"])
    ) -> str:
        """
        Given a sequence of classes, return the first one which comes from one
        of the `among_modules`. You can use this to determine where ultimately
        the encoded class comes from in terms of langchain, llama_index, or
        trulens_eval even in cases they extend each other's classes. Returns
        None if no module from `among_modules` is named in `bases`.
        """

        for base in bases:
            if "." in base.module.module_name:
                root_module = base.module.module_name.split(".")[0]
            else:
                root_module = base.module.module_name

            if root_module in among_modules:
                return root_module

        return None


class LangChainComponent(ComponentView):

    @staticmethod
    def class_is(cls: Class) -> bool:
        if ComponentView.innermost_base(cls.bases) == "langchain":
            return True

        return False

    @staticmethod
    def of_json(json: JSON) -> 'LangChainComponent':
        from trulens_eval.utils.langchain import component_of_json
        return component_of_json(json)


class LlamaIndexComponent(ComponentView):

    @staticmethod
    def class_is(cls: Class) -> bool:
        if ComponentView.innermost_base(cls.bases) == "llama_index":
            return True

        return False

    @staticmethod
    def of_json(json: JSON) -> 'LlamaIndexComponent':
        from trulens_eval.utils.llama import component_of_json
        return component_of_json(json)


class TrulensComponent(ComponentView):
    """
    Components provided in trulens.
    """

    def class_is(cls: Class) -> bool:
        if ComponentView.innermost_base(cls.bases) == "trulens_eval":
            return True

        #if any(base.module.module_name.startswith("trulens.") for base in cls.bases):
        #    return True

        return False

    @staticmethod
    def of_json(json: JSON) -> 'TrulensComponent':
        from trulens_eval.utils.trulens import component_of_json
        return component_of_json(json)


class Prompt(ComponentView):
    # langchain.prompts.base.BasePromptTemplate
    # llama_index.prompts.base.Prompt

    @property
    @abstractmethod
    def template(self) -> str:
        pass


class LLM(ComponentView):
    # langchain.llms.base.BaseLLM
    # llama_index ???

    @property
    @abstractmethod
    def model_name(self) -> str:
        pass


class Memory(ComponentView):
    # langchain.schema.BaseMemory
    # llama_index ???
    pass


class Other(ComponentView):
    # Any component that does not fit into the other named categories.

    pass


class CustomComponent(ComponentView):

    class Custom(Other):
        # No categorization of custom class components for now. Using just one
        # "Custom" catch-all.

        @staticmethod
        def class_is(cls: Class) -> bool:
            return True

    COMPONENT_VIEWS = [Custom]

    @staticmethod
    def constructor_of_class(cls: Class) -> Type['CustomComponent']:
        for view in CustomComponent.COMPONENT_VIEWS:
            if view.class_is(cls):
                return view

        raise TypeError(f"Unknown custom component type with class {cls}")

    @staticmethod
    def component_of_json(json: JSON) -> 'CustomComponent':
        cls = Class.of_json(json)

        view = CustomComponent.constructor_of_class(cls)

        return view(json)

    @staticmethod
    def class_is(cls: Class) -> bool:
        # Assumes this is the last check done.
        return True

    @staticmethod
    def of_json(json: JSON) -> 'CustomComponent':
        return CustomComponent.component_of_json(json)


def instrumented_component_views(
    obj: object
) -> Iterable[Tuple[JSONPath, ComponentView]]:
    """
    Iterate over contents of `obj` that are annotated with the CLASS_INFO
    attribute/key. Returns triples with the accessor/selector, the Class object
    instantiated from CLASS_INFO, and the annotated object itself.
    """

    for q, o in all_objects(obj):
        if isinstance(o, pydantic.BaseModel) and CLASS_INFO in o.__fields__:
            yield q, ComponentView.of_json(json=o)

        if isinstance(o, Dict) and CLASS_INFO in o:
            yield q, ComponentView.of_json(json=o)


class RecordingContext():
    """
    Manager of the creation of records from record calls. Each instance of this
    class will result in a record for every "root" instrumented method called.
    Root method here means the first instrumented method in a call stack. Note
    that there may be more than one of these contexts in play at the same time
    due to:

    - More than one wrapper of the same app.
    - More than one context manager ("with" statement) surrounding calls to the
      same app.
    - Calls to "with_record" on methods that themselves contain recording.
    - Calls to apps that use trulens internally to track records in any of the
      supported ways.
    - Combinations of the above.
    """

    def __init__(self, app: 'App', record_metadata: JSON = None):
        # A record (in terms of its RecordAppCall) in process of being created
        # are kept here:
        self.calls: List[RecordAppCall] = []

        # Completed records go here:
        self.records: List[Record] = []

        # Lock calls and records when adding calls or finishing a record.
        self.lock: Lock = Lock()

        # Token for context management. See contextvars.
        self.token: contextvars.Token = None

        # App managing this recording.
        self.app: WithInstrumentCallbacks = app

        # Metadata to attach to all records produced in this context.
        self.record_metadata = record_metadata

    def __iter__(self):
        return iter(self.records)

    def get(self) -> Record:
        """
        Get the single record only if there was exactly one. Otherwise throw an error.
        """

        if len(self.records) == 0:
            raise RuntimeError("Recording context did not record any records.")

        if len(self.records) > 1:
            raise RuntimeError(
                "Recording context recorded more than 1 record. "
                "You can get them with ctx.records, ctx[i], or `for r in ctx: ...`."
            )

        return self.records[0]

    def __getitem__(self, idx: int) -> Record:
        return self.records[idx]

    def __len__(self):
        return len(self.records)

    def __hash__(self) -> int:
        # The same app can have multiple recording contexts.
        return hash(id(self.app)) + hash(id(self.records))

    def __eq__(self, other):
        return hash(self) == hash(other)
        # return id(self.app) == id(other.app) and id(self.records) == id(other.records)

    def add_call(self, call: RecordAppCall):
        """
        Add the given call to the currently tracked call list.
        """
        with self.lock:
            self.calls.append(call)

    def finish_record(
        self, calls_to_record: Callable[[List[RecordAppCall], JSON], Record]
    ):
        """
        Run the given function to build a record from the tracked calls and any
        pre-specified metadata.
        """

        with self.lock:
            record = calls_to_record(
                self.calls, record_metadata=self.record_metadata
            )
            self.calls = []
            self.records.append(record)

        return record


class App(AppDefinition, SerialModel, WithInstrumentCallbacks, Hashable):
    """
    Generalization of a wrapped model.
    """

    # Non-serialized fields here while the serialized ones are defined in
    # `schema.py:App`.

    # Feedback functions to evaluate on each record.
    feedbacks: Sequence[Feedback] = Field(exclude=True)

    # Database interfaces for models/records/feedbacks.
    # NOTE: Maybe move to schema.App .
    tru: Optional[Tru] = Field(exclude=True)

    # Database interfaces for models/records/feedbacks.
    # NOTE: Maybe mobe to schema.App .
    db: Optional[DB] = Field(exclude=True)

    # The wrapped app.
    app: Any = Field(exclude=True)

    # Instrumentation class.
    instrument: Instrument = Field(exclude=True)

    # Sequnces of records produced by the this class used as a context manager.
    # Using a context var so that context managers can be nested.
    recording_contexts: contextvars.ContextVar[Sequence[RecordingContext]
                                              ] = Field(exclude=True)

    # Mapping of instrumented methods (by id(.) of owner object and the
    # function) to their path in this app:
    instrumented_methods: Dict[int, Dict[Callable, JSONPath]] = Field(
        exclude=True, default_factory=dict
    )

    def __init__(
        self,
        tru: Optional[Tru] = None,
        feedbacks: Optional[Sequence[Feedback]] = None,
        **kwargs
    ):

        feedbacks = feedbacks or []

        # for us:
        kwargs['tru'] = tru
        kwargs['feedbacks'] = feedbacks
        kwargs['recording_contexts'] = contextvars.ContextVar(
            "recording_contexts"
        )

        super().__init__(**kwargs)

        self.instrument.instrument_object(
            obj=self.app, query=Select.Query().app
        )

    def __hash__(self):
        return hash(id(self))

    def post_init(self):
        """
        Database-related initialization.
        """

        if self.tru is None:
            if self.feedback_mode != FeedbackMode.NONE:
                logger.debug("Creating default tru.")
                self.tru = Tru()

        else:
            if self.feedback_mode == FeedbackMode.NONE:
                logger.warn(
                    "`tru` is specified but `feedback_mode` is FeedbackMode.NONE. "
                    "No feedback evaluation and logging will occur."
                )

        if self.tru is not None:
            self.db = self.tru.db

            self.db.insert_app(app=self)

            if self.feedback_mode != FeedbackMode.NONE:
                logger.debug("Inserting feedback function definitions to db.")

                for f in self.feedbacks:
                    self.db.insert_feedback_definition(f)

        else:
            if len(self.feedbacks) > 0:
                raise ValueError(
                    "Feedback logging requires `tru` to be specified."
                )

        if self.feedback_mode == FeedbackMode.DEFERRED:
            for f in self.feedbacks:
                # Try to load each of the feedback implementations. Deferred
                # mode will do this but we want to fail earlier at app
                # constructor here.
                f.implementation.load()

    def main_call(self, human: str):
        # If available, a single text to a single text invocation of this app.
        raise NotImplementedError()

    async def main_acall(self, human: str):
        # If available, a single text to a single text invocation of this app.
        raise NotImplementedError()

    def main_input(
        self, func: Callable, sig: Signature, bindings: BoundArguments
    ) -> str:
        """
        Determine the main input string for the given function `func` with
        signature `sig` if it is to be called with the given bindings
        `bindings`.
        """

        # ignore self
        all_args = list(v for k, v in bindings.arguments.items() if k != "self")

        # If there is only one string arg, it is a pretty good guess that it is
        # the main input.
        if len(all_args) == 1 and isinstance(all_args[0], str):
            return all_args[0]

        # Otherwise we are not sure.
        logger.warning(
            f"Unsure what the main input string is for the call to {callable_name(func)} with args {all_args}."
        )

        if len(all_args) > 0:
            return all_args[0]
        else:
            return None

    def main_output(
        self, func: Callable, sig: Signature, bindings: BoundArguments, ret: Any
    ) -> str:
        """
        Determine the main out string for the given function `func` with
        signature `sig` after it is called with the given `bindings` and has
        returned `ret`.
        """

        if isinstance(ret, str):
            return ret

        if isinstance(ret, float):
            return str(ret)

        if isinstance(ret, Dict):
            return next(iter(ret.values()))

        elif isinstance(ret, Sequence):
            if len(ret) > 0:
                return ret[0]
            else:
                return None

        else:
            logger.warning(
                f"Unsure what the main output string is for the call to {callable_name(func)}."
            )
            return str(ret)

    # WithInstrumentCallbacks requirement
    def _on_method_instrumented(
        self, obj: object, func: Callable, path: JSONPath
    ):
        """
        Called by instrumentation system for every function requested to be
        instrumented by this app.
        """

        if id(obj) in self.instrumented_methods:

            funcs = self.instrumented_methods[id(obj)]

            if func in funcs:
                old_path = funcs[func]

                if path != old_path:
                    logger.warning(
                        f"Method {func} was already instrumented on path {old_path}. "
                        f"Calls at {path} may not be recorded."
                    )

                return

            else:

                funcs[func] = path

        else:
            funcs = dict()
            self.instrumented_methods[id(obj)] = funcs
            funcs[func] = path

    # WithInstrumentCallbacks requirement
    def _get_methods_for_func(
        self, func: Callable
    ) -> Iterable[Tuple[int, Callable, JSONPath]]:
        """
        Get the methods (rather the inner functions) matching the given `func`
        and the path of each.
        """

        for _id, funcs in self.instrumented_methods.items():
            for f, path in funcs.items():
                """
                # TODO: wider wrapping support
                if hasattr(f, "__func__"):
                    if method.__func__ == func:
                        yield (method, path) 
                else:
                """
                if f == func:
                    yield (_id, f, path)

    # WithInstrumentCallbacks requirement
    def _get_method_path(self, obj: object, func: Callable) -> JSONPath:
        """
        Get the path of the instrumented function `method` relative to this app.
        """

        # TODO: cleanup and/or figure out why references to objects change when executing langchain chains.

        funcs = self.instrumented_methods.get(id(obj))

        if funcs is None:
            logger.debug(
                f"A new object of type {type(obj)} at 0x{id(obj):x} is calling an instrumented method {func}. "
                "The path of this call may be incorrect."
            )
            try:
                _id, f, path = next(iter(self._get_methods_for_func(func)))
            except Exception:
                logger.debug(
                    "No other objects use this function so cannot guess path."
                )
                return None

            logger.debug(
                f"Guessing path of new object is {path} based on other object (0x{_id:x}) using this function."
            )

            funcs = {func: path}

            self.instrumented_methods[id(obj)] = funcs

            return path

        else:
            if func not in funcs:
                logger.debug(
                    f"A new object of type {type(obj)} at 0x{id(obj):x} is calling an instrumented method {func}. "
                    "The path of this call may be incorrect."
                )

                try:
                    _id, f, path = next(iter(self._get_methods_for_func(func)))
                except Exception:
                    logger.debug(
                        "No other objects use this function so cannot guess path."
                    )
                    return None

                logger.debug(
                    f"Guessing path of new object is {path} based on other object (0x{_id:x}) using this function."
                )

                return path

            else:

                return funcs.get(func)

    def json(self, *args, **kwargs):
        # Need custom jsonification here because it is likely the model
        # structure contains loops.

        return json_str_of_obj(self.dict(), *args, **kwargs)

    def dict(self):
        # Same problem as in json.
        return jsonify(self, instrument=self.instrument)

    # For use as a context manager.
    def __enter__(self):
        ctx = RecordingContext(app=self)

        token = self.recording_contexts.set(ctx)
        ctx.token = token

        return ctx

    # For use as a context manager.
    def __exit__(self, exc_type, exc_value, exc_tb):
        ctx = self.recording_contexts.get()
        self.recording_contexts.reset(ctx.token)

        if exc_type is not None:
            raise exc_value

        return

<<<<<<< HEAD
    # WithInstrumentCallbacks requirement
=======

# WithInstrumentCallbacks requirement

>>>>>>> 14acfc64
    def _on_new_record(self, func) -> Iterable[RecordingContext]:
        ctx = self.recording_contexts.get(contextvars.Token.MISSING)

        while ctx is not contextvars.Token.MISSING:
            yield ctx
            ctx = ctx.token.old_value

    # WithInstrumentCallbacks requirement
    def _on_add_record(
        self, ctx: RecordingContext, func: Callable, sig: Signature,
        bindings: BoundArguments, ret: Any, error: Any, perf: Perf, cost: Cost
    ):
        """
        Called by instrumented methods if they use _new_record to construct a
        record call list. 
        """

        def build_record(calls, record_metadata):
            assert len(calls) > 0, "No information recorded in call."

            main_in = self.main_input(func, sig, bindings)
            main_out = self.main_output(func, sig, bindings, ret)

            return Record(
                main_input=jsonify(main_in),
                main_output=jsonify(main_out),
                main_error=jsonify(error),
                calls=calls,
                cost=cost,
                perf=perf,
                app_id=self.app_id,
                tags=self.tags,
                meta=jsonify(record_metadata)
            )

        # Finishing record needs to be done in a thread lock, done there:
        record = ctx.finish_record(build_record)

        if error is not None:
            if self.feedback_mode == FeedbackMode.WITH_APP:
                self._handle_error(record=record, error=error)

            elif self.feedback_mode in [FeedbackMode.DEFERRED,
                                        FeedbackMode.WITH_APP_THREAD]:
                TP().runlater(self._handle_error, record=record, error=error)

            raise error

        if self.feedback_mode == FeedbackMode.WITH_APP:
            self._handle_record(record=record)

        elif self.feedback_mode in [FeedbackMode.DEFERRED,
                                    FeedbackMode.WITH_APP_THREAD]:
            TP().runlater(self._handle_record, record=record)

        return record

    def _check_instrumented(self, func):
        """
        Issue a warning and some instructions if a function that has not been
        instrumented is being used in a `with_` call.
        """

        if not hasattr(func, "__name__"):
            if hasattr(func, "__call__"):
                func = func.__call__
            else:
                raise TypeError(
                    f"Unexpected type of callable `{type(func).__name__}`."
                )

        if not hasattr(func, Instrument.INSTRUMENT):
            logger.warning(
                f"Function `{func.__name__}` has not been instrumented. "
                f"This may be ok if it will call a function that has been instrumented exactly once. "
                f"Otherwise unexpected results may follow. "
                f"You can use `AddInstruments.method` of `trulens_eval.instruments` before you use the `{self.__class__.__name__}` wrapper "
                f"to make sure `{func.__name__}` does get instrumented. "
                f"`{self.__class__.__name__}` method `print_instrumented` may be used to see methods that have been instrumented. "
            )

    async def awith_(self, func, *args, **kwargs) -> Any:
        """
        Call the given async `func` with the given `*args` and `**kwargs` while
        recording, producing `func` results. The record of the computation is
        available through other means like the database or dashboard. If you
        need a record of this execution immediately, you can use `awith_record`
        or the `App` as a context mananger instead.
        """

        self._check_instrumented(func)

        res, _ = await self.awith_record(func, *args, **kwargs)

        return res

    async def awith_record(
        self,
        func,
        *args,
        record_metadata: JSON = None,
        **kwargs
    ) -> Tuple[Any, Record]:
        """
        Call the given async `func` with the given `*args` and `**kwargs`,
        producing its results as well as a record of the execution.
        """

        self._check_instrumented(func)

        with self as ctx:
            ctx.record_metadata = record_metadata
            ret = await func(*args, **kwargs)

        assert len(ctx.records) > 0, (
            f"Did not create any records. "
            f"This means that no instrumented methods were invoked in the process of calling {func}."
        )

        return ret, ctx.get()

    def with_(self, func, *args, **kwargs) -> Any:
        """
        Call the given `func` with the given `*args` and `**kwargs` while
        recording, producing `func` results. The record of the computation is
        available through other means like the database or dashboard.  If you
        need a record of this execution immediately, you can use `awith_record`
        or the `App` as a context mananger instead.
        """

        self._check_instrumented(func)

        res, _ = self.with_record(func, *args, **kwargs)
        return res

    def with_record(self,
                    func,
                    *args,
                    record_metadata: JSON = None,
                    **kwargs) -> Tuple[Any, Record]:
        """
        Call the given `func` with the given `*args` and `**kwargs`, producing
        its results as well as a record of the execution.
        """

        self._check_instrumented(func)

        with self as ctx:
            ctx.record_metadata = record_metadata
            ret = func(*args, **kwargs)

        assert len(ctx.records) > 0, (
            f"Did not create any records. "
            f"This means that no instrumented methods were invoked in the process of calling {func}."
        )

        return ret, ctx.get()

    def _with_dep_message(self, method, is_async=False, with_record=False):
        # Deprecation message for the various methods that pass through to
        # wrapped app while recording.

        # TODO: enable dep message in 0.12.0

        cname = self.__class__.__name__

        iscall = method == "__call__"

        old_method = f"""{method}{"_with_record" if with_record else ""}"""
        if iscall:
            old_method = f"""call{"_with_record" if with_record else ""}"""
        new_method = f"""{"a" if is_async else ""}with_{"record" if with_record else ""}"""

        app_callable = f"""app.{method}"""
        if iscall:
            app_callable = f"app"

        print(
            f"""
`{old_method}` will be deprecated soon; To record results of your app's execution, use one of these options to invoke your app:
    (1) Use the `{"a" if is_async else ""}with_{"record" if with_record else ""}` method:
        ```python
        app # your app
        tru_app_recorder: {cname} = {cname}(app, ...)
        result{", record" if with_record else ""} = {"await " if is_async else ""}tru_app_recorder.{new_method}({app_callable}, ...args/kwargs-to-{app_callable}...)
        ```
    (2) Use {cname} as a context manager: 
        ```python
        app # your app
        tru_app_recorder: {cname} = {cname}(app, ...)
        with tru_app_recorder{" as records" if with_record else ""}:
            result = {"await " if is_async else ""}{app_callable}(...args/kwargs-to-{app_callable}...)
        {"record = records.get()" if with_record else ""}
        ```
"""
        )

    def _handle_record(self, record: Record):
        """
        Write out record-related info to database if set.
        """

        if self.tru is None or self.feedback_mode is None:
            return

        record_id = self.tru.add_record(record=record)

        if len(self.feedbacks) == 0:
            return

        # Add empty (to run) feedback to db.
        if self.feedback_mode == FeedbackMode.DEFERRED:
            for f in self.feedbacks:
                self.db.insert_feedback(
                    FeedbackResult(
                        name=f.name,
                        record_id=record_id,
                        feedback_definition_id=f.feedback_definition_id
                    )
                )

        elif self.feedback_mode in [FeedbackMode.WITH_APP,
                                    FeedbackMode.WITH_APP_THREAD]:

            results = self.tru.run_feedback_functions(
                record=record, feedback_functions=self.feedbacks, app=self
            )

            for result in results:
                self.tru.add_feedback(result)

    def _handle_error(self, record: Record, error: Exception):
        if self.db is None:
            return

    def instrumented(self,) -> Iterable[Tuple[JSONPath, ComponentView]]:
        """
        Enumerate instrumented components and their categories.
        """

        for q, c in instrumented_component_views(self.dict()):
            # Add the chain indicator so the resulting paths can be specified
            # for feedback selectors.
            q = JSONPath(
                path=(GetItemOrAttribute(item_or_attribute="__app__"),) + q.path
            )
            yield q, c

    def print_instrumented(self) -> None:
        print("Components:")
        self.print_instrumented_components()
        print("\nMethods:")
        self.print_instrumented_methods()

    def format_instrumented_methods(self) -> None:
        return "\n".join(
            f"Object at 0x{obj:x}:\n\t" + "\n\t".
            join(f"{m} with path {Select.App + path}"
                 for m, path in p.items())
            for obj, p in self.instrumented_methods.items()
        )

    def print_instrumented_methods(self) -> None:
        """
        Print instrumented methods.
        """

        print(self.format_instrumented_methods())

    def print_instrumented_components(self) -> None:
        """
        Print instrumented components and their categories.
        """

        print(
            "\n".join(
                f"{t[1].__class__.__name__} of {t[1].__class__.__module__} component: "
                f"{str(t[0])}" for t in self.instrumented()
            )
        )


class TruApp(App):

    def __init__(self, *args, **kwargs):
        # Since 0.2.0
        logger.warning(
            "Class TruApp is deprecated, "
            "use trulens_eval.app.App instead."
        )
        super().__init__(*args, **kwargs)<|MERGE_RESOLUTION|>--- conflicted
+++ resolved
@@ -673,13 +673,7 @@
 
         return
 
-<<<<<<< HEAD
     # WithInstrumentCallbacks requirement
-=======
-
-# WithInstrumentCallbacks requirement
-
->>>>>>> 14acfc64
     def _on_new_record(self, func) -> Iterable[RecordingContext]:
         ctx = self.recording_contexts.get(contextvars.Token.MISSING)
 
