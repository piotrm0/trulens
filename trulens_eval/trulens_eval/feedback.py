"""
# Feedback Functions

The `Feedback` class contains the starting point for feedback function
specification and evaluation. A typical use-case looks like this:

```python 
from trulens_eval import feedback, Select, Feedback

openai = feedback.OpenAI()

f_lang_match = Feedback(openai.language_match)
    .on_input_output()
```

The components of this specifications are:

- **Provider classes** -- `feedback.OpenAI` contains feedback function
  implementations like `qs_relevance`. Other classes subtyping
  `feedback.Provider` include `Huggingface` and `Cohere`.

- **Feedback implementations** -- `openai.qs_relevance` is a feedback function
  implementation. Feedback implementations are simple callables that can be run
  on any arguments matching their signatures. In the example, the implementation
  has the following signature: 

    ```python
    def language_match(self, text1: str, text2: str) -> float:
    ```

  That is, `language_match` is a plain python method that accepts two pieces
  of text, both strings, and produces a float (assumed to be between 0.0 and
  1.0).

- **Feedback constructor** -- The line `Feedback(openai.language_match)`
  constructs a Feedback object with a feedback implementation. 

- **Argument specification** -- The next line, `on_input_output`, specifies how
  the `language_match` arguments are to be determined from an app record or app
  definition. The general form of this specification is done using `on` but
  several shorthands are provided. `on_input_output` states that the first two
  argument to `language_match` (`text1` and `text2`) are to be the main app
  input and the main output, respectively.

  Several utility methods starting with `.on` provide shorthands:

    - `on_input(arg) == on_prompt(arg: Optional[str])` -- both specify that the next
    unspecified argument or `arg` should be the main app input.

    - `on_output(arg) == on_response(arg: Optional[str])` -- specify that the next
    argument or `arg` should be the main app output.

    - `on_input_output() == on_input().on_output()` -- specifies that the first
    two arguments of implementation should be the main app input and main app
    output, respectively.

    - `on_default()` -- depending on signature of implementation uses either
    `on_output()` if it has a single argument, or `on_input_output` if it has
    two arguments.

    Some wrappers include additional shorthands:

    ### llama_index-specific selectors

    - `TruLlama.select_source_nodes()` -- outputs the selector of the source
        documents part of the engine output.

## Fine-grained Selection and Aggregation

For more advanced control on the feedback function operation, we allow data
selection and aggregation. Consider this feedback example:

```python
f_qs_relevance = Feedback(openai.qs_relevance)
    .on_input()
    .on(Select.Record.app.combine_docs_chain._call.args.inputs.input_documents[:].page_content)
    .aggregate(numpy.min)

# Implementation signature:
# def qs_relevance(self, question: str, statement: str) -> float:
```

- **Argument Selection specification ** -- Where we previously set,
  `on_input_output` , the `on(Select...)` line enables specification of where
  the statement argument to the implementation comes from. The form of the
  specification will be discussed in further details in the Specifying Arguments
  section.

- **Aggregation specification** -- The last line `aggregate(numpy.min)` specifies
  how feedback outputs are to be aggregated. This only applies to cases where
  the argument specification names more than one value for an input. The second
  specification, for `statement` was of this type. The input to `aggregate` must
  be a method which can be imported globally. This requirement is further
  elaborated in the next section. This function is called on the `float` results
  of feedback function evaluations to produce a single float. The default is
  `numpy.mean`.

The result of these lines is that `f_qs_relevance` can be now be run on
app/records and will automatically select the specified components of those
apps/records:

```python
record: Record = ...
app: App = ...

feedback_result: FeedbackResult = f_qs_relevance.run(app=app, record=record)
```

The object can also be provided to an app wrapper for automatic evaluation:

```python
app: App = tru.Chain(...., feedbacks=[f_qs_relevance])
```

## Specifying Implementation Function and Aggregate

The function or method provided to the `Feedback` constructor is the
implementation of the feedback function which does the actual work of producing
a float indicating some quantity of interest. 

**Note regarding FeedbackMode.DEFERRED** -- Any function or method (not static
or class methods presently supported) can be provided here but there are
additional requirements if your app uses the "deferred" feedback evaluation mode
(when `feedback_mode=FeedbackMode.DEFERRED` are specified to app constructor).
In those cases the callables must be functions or methods that are importable
(see the next section for details). The function/method performing the
aggregation has the same requirements.

### Import requirement (DEFERRED feedback mode only)

If using deferred evaluation, the feedback function implementations and
aggregation implementations must be functions or methods from a Provider
subclass that is importable. That is, the callables must be accessible were you
to evaluate this code:

```python
from somepackage.[...] import someproviderclass
from somepackage.[...] import somefunction

# [...] means optionally further package specifications

provider = someproviderclass(...) # constructor arguments can be included
feedback_implementation1 = provider.somemethod
feedback_implementation2 = somefunction
```

For provided feedback functions, `somepackage` is `trulens_eval.feedback` and
`someproviderclass` is `OpenAI` or one of the other `Provider` subclasses.
Custom feedback functions likewise need to be importable functions or methods of
a provider subclass that can be imported. Critically, functions or classes
defined locally in a notebook will not be importable this way.

## Specifying Arguments

The mapping between app/records to feedback implementation arguments is
specified by the `on...` methods of the `Feedback` objects. The general form is:

```python
feedback: Feedback = feedback.on(argname1=selector1, argname2=selector2, ...)
```

That is, `Feedback.on(...)` returns a new `Feedback` object with additional
argument mappings, the source of `argname1` is `selector1` and so on for further
argument names. The types of `selector1` is `JSONPath` which we elaborate on in
the "Selector Details".

If argument names are ommitted, they are taken from the feedback function
implementation signature in order. That is, 

```python
Feedback(...).on(argname1=selector1, argname2=selector2)
```

and

```python
Feedback(...).on(selector1, selector2)
```

are equivalent assuming the feedback implementation has two arguments,
`argname1` and `argname2`, in that order.

### Running Feedback

Feedback implementations are simple callables that can be run on any arguments
matching their signatures. However, once wrapped with `Feedback`, they are meant
to be run on outputs of app evaluation (the "Records"). Specifically,
`Feedback.run` has this definition:

```python
def run(self, 
    app: Union[AppDefinition, JSON], 
    record: Record
) -> FeedbackResult:
```

That is, the context of a Feedback evaluation is an app (either as
`AppDefinition` or a JSON-like object) and a `Record` of the execution of the
aforementioned app. Both objects are indexable using "Selectors". By indexable
here we mean that their internal components can be specified by a Selector and
subsequently that internal component can be extracted using that selector.
Selectors for Feedback start by specifying whether they are indexing into an App
or a Record via the `__app__` and `__record__` special
attributes (see **Selectors** section below).

### Selector Details

Selectors are of type `JSONPath` defined in `util.py` but are also aliased in
`schema.py` as `Select.Query`. Objects of this type specify paths into JSON-like
structures (enumerating `Record` or `App` contents). 

By JSON-like structures we mean python objects that can be converted into JSON
or are base types. This includes:

- base types: strings, integers, dates, etc.

- sequences

- dictionaries with string keys

Additionally, JSONPath also index into general python objects like
`AppDefinition` or `Record` though each of these can be converted to JSON-like.

When used to index json-like objects, JSONPath are used as generators: the path
can be used to iterate over items from within the object:

```python
class JSONPath...
    ...
    def __call__(self, obj: Any) -> Iterable[Any]:
    ...
```

In most cases, the generator produces only a single item but paths can also
address multiple items (as opposed to a single item containing multiple).

The syntax of this specification mirrors the syntax one would use with
instantiations of JSON-like objects. For every `obj` generated by `query: JSONPath`:

- `query[somekey]` generates the `somekey` element of `obj` assuming it is a
    dictionary with key `somekey`.

- `query[someindex]` generates the index `someindex` of `obj` assuming it is
    a sequence.

- `query[slice]` generates the __multiple__ elements of `obj` assuming it is a
    sequence. Slices include `:` or in general `startindex:endindex:step`.

- `query[somekey1, somekey2, ...]` generates __multiple__ elements of `obj`
    assuming `obj` is a dictionary and `somekey1`... are its keys.

- `query[someindex1, someindex2, ...]` generates __multiple__ elements
    indexed by `someindex1`... from a sequence `obj`.

- `query.someattr` depends on type of `obj`. If `obj` is a dictionary, then
    `query.someattr` is an alias for `query[someattr]`. Otherwise if
    `someattr` is an attribute of a python object `obj`, then `query.someattr`
    generates the named attribute.

For feedback argument specification, the selectors should start with either
`__record__` or `__app__` indicating which of the two JSON-like structures to
select from (Records or Apps). `Select.Record` and `Select.App` are defined as
`Query().__record__` and `Query().__app__` and thus can stand in for the start of a
selector specification that wishes to select from a Record or App, respectively.
The full set of Query aliases are as follows:

- `Record = Query().__record__` -- points to the Record.

- App = Query().__app__ -- points to the App.

- `RecordInput = Record.main_input` -- points to the main input part of a
    Record. This is the first argument to the root method of an app (for
    langchain Chains this is the `__call__` method).

- `RecordOutput = Record.main_output` -- points to the main output part of a
    Record. This is the output of the root method of an app (i.e. `__call__`
    for langchain Chains).

- `RecordCalls = Record.app` -- points to the root of the app-structured
    mirror of calls in a record. See **App-organized Calls** Section above.

## Multiple Inputs Per Argument

As in the `f_qs_relevance` example, a selector for a _single_ argument may point
to more than one aspect of a record/app. These are specified using the slice or
lists in key/index poisitions. In that case, the feedback function is evaluated
multiple times, its outputs collected, and finally aggregated into a main
feedback result.

The collection of values for each argument of feedback implementation is
collected and every combination of argument-to-value mapping is evaluated with a
feedback definition. This may produce a large number of evaluations if more than
one argument names multiple values. In the dashboard, all individual invocations
of a feedback implementation are shown alongside the final aggregate result.

## App/Record Organization (What can be selected)

Apps are serialized into JSON-like structures which are indexed via selectors.
The exact makeup of this structure is app-dependent though always start with
`app`, that is, the trulens wrappers (subtypes of `App`) contain the wrapped app
in the attribute `app`:

```python
# app.py:
class App(AppDefinition, SerialModel):
    ...
    # The wrapped app.
    app: Any = Field(exclude=True)
    ...
```

For your app, you can inspect the JSON-like structure by using the `dict`
method:

```python
tru = ... # your app, extending App
print(tru.dict())
```

The other non-excluded fields accessible outside of the wrapped app are listed
in the `AppDefinition` class in `schema.py`:

```python
class AppDefinition(SerialModel, WithClassInfo, ABC):
    ...

    app_id: AppID

    feedback_definitions: Sequence[FeedbackDefinition] = []

    feedback_mode: FeedbackMode = FeedbackMode.WITH_APP_THREAD

    root_class: Class

    root_callable: ClassVar[FunctionOrMethod]

    app: JSON
```

Note that `app` is in both classes. This distinction between `App` and
`AppDefinition` here is that one corresponds to potentially non-serializable
python objects (`App`) and their serializable versions (`AppDefinition`).
Feedbacks should expect to be run with `AppDefinition`. Fields of `App` that are
not part of `AppDefinition` may not be available.

You can inspect the data available for feedback definitions in the dashboard by
clicking on the "See full app json" button on the bottom of the page after
selecting a record from a table.

The other piece of context to Feedback evaluation are records. These contain the
inputs/outputs and other information collected during the execution of an app:

```python
class Record(SerialModel):
    record_id: RecordID
    app_id: AppID

    cost: Optional[Cost] = None
    perf: Optional[Perf] = None

    ts: datetime = pydantic.Field(default_factory=lambda: datetime.now())

    tags: str = ""

    main_input: Optional[JSON] = None
    main_output: Optional[JSON] = None  # if no error
    main_error: Optional[JSON] = None  # if error

    # The collection of calls recorded. Note that these can be converted into a
    # json structure with the same paths as the app that generated this record
    # via `layout_calls_as_app`.
    calls: Sequence[RecordAppCall] = []
```

A listing of a record can be seen in the dashboard by clicking the "see full
record json" button on the bottom of the page after selecting a record from the
table.

### Calls made by App Components

When evaluating a feedback function, Records are augmented with
app/component calls in app layout in the attribute `app`. By this we mean that
in addition to the fields listed in the class definition above, the `app` field
will contain the same information as `calls` but organized in a manner mirroring
the organization of the app structure. For example, if the instrumented app
contains a component `combine_docs_chain` then `app.combine_docs_chain` will
contain calls to methods of this component. In the example at the top of this
docstring, `_call` was an example of such a method. Thus
`app.combine_docs_chain._call` further contains a `RecordAppCall` (see
schema.py) structure with information about the inputs/outputs/metadata
regarding the `_call` call to that component. Selecting this information is the
reason behind the `Select.RecordCalls` alias (see next section).

You can inspect the components making up your app via the `App` method
`print_instrumented`.
"""

from datetime import datetime
from inspect import Signature
from inspect import signature
import itertools
import logging
from multiprocessing.pool import AsyncResult
import re
import traceback
from typing import Any, Callable, Dict, Iterable, Optional, Tuple, Type, Union, List

import numpy as np
import openai
import pydantic

from trulens_eval import feedback_prompts
from trulens_eval.keys import *
from trulens_eval.provider_apis import Endpoint
from trulens_eval.provider_apis import HuggingfaceEndpoint
from trulens_eval.provider_apis import OpenAIEndpoint
from trulens_eval.schema import AppDefinition
from trulens_eval.schema import Cost
from trulens_eval.schema import FeedbackCall
from trulens_eval.schema import FeedbackDefinition
from trulens_eval.schema import FeedbackResult
from trulens_eval.schema import FeedbackResultID
from trulens_eval.schema import FeedbackResultStatus
from trulens_eval.schema import Record
from trulens_eval.schema import Select
from trulens_eval.util import FunctionOrMethod
from trulens_eval.util import JSON
from trulens_eval.util import jsonify
from trulens_eval.util import SerialModel
from trulens_eval.util import TP
<<<<<<< HEAD
from trulens_eval.util import UNICODE_CHECK
from trulens_eval.util import UNICODE_CLOCK
from trulens_eval.util import UNICODE_YIELD
from trulens_eval.util import WithClassInfo
=======
from trulens_eval.utils.text import UNICODE_CHECK
from trulens_eval.utils.text import UNICODE_CLOCK
from trulens_eval.utils.text import UNICODE_YIELD
>>>>>>> 13fe4256

PROVIDER_CLASS_NAMES = ['OpenAI', 'Huggingface', 'Cohere']

logger = logging.getLogger(__name__)


def check_provider(cls_or_name: Union[Type, str]) -> None:
    if isinstance(cls_or_name, str):
        cls_name = cls_or_name
    else:
        cls_name = cls_or_name.__name__

    assert cls_name in PROVIDER_CLASS_NAMES, f"Unsupported provider class {cls_name}"

# Signature of feedback implementations. Take in any number of arguments
# and return either a single float or a float and a dictionary (of metadata).
ImpCallable = Callable[..., Union[float, Tuple[float, Dict[str, Any]]]]

# Signature of aggregation functions.
AggCallable = Callable[[Iterable[float]], float]

class Feedback(FeedbackDefinition):
    # Implementation, not serializable, note that FeedbackDefinition contains
    # `implementation` meant to serialize the below.
    imp: Optional[ImpCallable] = pydantic.Field(exclude=True)

    # Aggregator method for feedback functions that produce more than one
    # result.
    agg: Optional[AggCallable] = pydantic.Field(exclude=True)

    def __init__(
        self,
        imp: Optional[Callable] = None,
        agg: Optional[Callable] = None,
        **kwargs
    ):
        """
        A Feedback function container.

        Parameters:
        
        - imp: Optional[Callable] -- implementation of the feedback function.

        - agg: Optional[Callable] -- aggregation function for producing a single
          float for feedback implementations that are run more than once.
        """

        agg = agg or np.mean

        # imp is the python function/method while implementation is a serialized
        # json structure. Create the one that is missing based on the one that
        # is provided:

        if imp is not None:
            # These are for serialization to/from json and for db storage.
            if 'implementation' not in kwargs:
                try:
                    kwargs['implementation'] = FunctionOrMethod.of_callable(
                        imp, loadable=True
                    )
                except ImportError as e:
                    logger.warning(
                        f"Feedback implementation {imp} cannot be serialized: {e}. "
                        f"This may be ok unless you are using the deferred feedback mode."
                    )

                    kwargs['implementation'] = FunctionOrMethod.of_callable(
                        imp, loadable=False
                    )

        else:
            if "implementation" in kwargs:
                imp: ImpCallable = FunctionOrMethod.pick(
                    **(kwargs['implementation'])
                ).load() if kwargs['implementation'] is not None else None

        # Similarly with agg and aggregator.
        if agg is not None:
            if 'aggregator' not in kwargs:
                try:
                    # These are for serialization to/from json and for db storage.            
                    kwargs['aggregator'] = FunctionOrMethod.of_callable(
                        agg, loadable=True
                    )
                except:
                    # User defined functions in script do not have a module so cannot be serialized
                    pass
        else:
            if 'aggregator' in kwargs:
                agg: AggCallable = FunctionOrMethod.pick(**(kwargs['aggregator'])
                                                     ).load()

        super().__init__(**kwargs)

        self.imp = imp
        self.agg = agg

        # Verify that `imp` expects the arguments specified in `selectors`:
        if self.imp is not None:
            sig: Signature = signature(self.imp)
            for argname in self.selectors.keys():
                assert argname in sig.parameters, (
                    f"{argname} is not an argument to {self.imp.__name__}. "
                    f"Its arguments are {list(sig.parameters.keys())}."
                )

    def on_input_output(self):
        """
        Specifies that the feedback implementation arguments are to be the main
        app input and output in that order.

        Returns a new Feedback object with the specification.
        """
        return self.on_input().on_output()

    def on_default(self):
        """
        Specifies that one argument feedbacks should be evaluated on the main
        app output and two argument feedbacks should be evaluates on main input
        and main output in that order.

        Returns a new Feedback object with this specification.
        """

        ret = Feedback().parse_obj(self)
        ret._default_selectors()
        return ret

    def _print_guessed_selector(self, par_name, par_path):
        if par_path == Select.RecordCalls:
            alias_info = f" or `Select.RecordCalls`"
        elif par_path == Select.RecordInput:
            alias_info = f" or `Select.RecordInput`"
        elif par_path == Select.RecordOutput:
            alias_info = f" or `Select.RecordOutput`"
        else:
            alias_info = ""

        print(
            f"{UNICODE_CHECK} In {self.name}, "
            f"input {par_name} will be set to {par_path}{alias_info} ."
        )

    def _default_selectors(self):
        """
        Fill in default selectors for any remaining feedback function arguments.
        """

        assert self.imp is not None, "Feedback function implementation is required to determine default argument names."

        sig: Signature = signature(self.imp)
        par_names = list(
            k for k in sig.parameters.keys() if k not in self.selectors
        )

        if len(par_names) == 1:
            # A single argument remaining. Assume it is record output.
            selectors = {par_names[0]: Select.RecordOutput}
            self._print_guessed_selector(par_names[0], Select.RecordOutput)

            # TODO: replace with on_output ?

        elif len(par_names) == 2:
            # Two arguments remaining. Assume they are record input and output
            # respectively.
            selectors = {
                par_names[0]: Select.RecordInput,
                par_names[1]: Select.RecordOutput
            }
            self._print_guessed_selector(par_names[0], Select.RecordInput)
            self._print_guessed_selector(par_names[1], Select.RecordOutput)

            # TODO: replace on_input_output ?
        else:
            # Otherwise give up.

            raise RuntimeError(
                f"Cannot determine default paths for feedback function arguments. "
                f"The feedback function has signature {sig}."
            )

        self.selectors = selectors

    @staticmethod
    def evaluate_deferred(tru: 'Tru') -> int:
        """
        Evaluates feedback functions that were specified to be deferred. Returns
        an integer indicating how many evaluates were run.
        """

        db = tru.db

        def prepare_feedback(row):
            record_json = row.record_json
            record = Record(**record_json)

            app_json = row.app_json

            feedback = Feedback(**row.feedback_json)
            feedback.run_and_log(
                record=record,
                app=app_json,
                tru=tru,
                feedback_result_id=row.feedback_result_id
            )

        feedbacks = db.get_feedback()

        started_count = 0

        for i, row in feedbacks.iterrows():
            feedback_ident = f"{row.fname} for app {row.app_json['app_id']}, record {row.record_id}"

            if row.status == FeedbackResultStatus.NONE:

                print(
                    f"{UNICODE_YIELD} Feedback task starting: {feedback_ident}"
                )

                TP().runlater(prepare_feedback, row)
                started_count += 1

            elif row.status in [FeedbackResultStatus.RUNNING]:
                now = datetime.now().timestamp()
                if now - row.last_ts > 30:
                    print(
                        f"{UNICODE_YIELD} Feedback task last made progress over 30 seconds ago. "
                        f"Retrying: {feedback_ident}"
                    )
                    TP().runlater(prepare_feedback, row)
                    started_count += 1

                else:
                    print(
                        f"{UNICODE_CLOCK} Feedback task last made progress less than 30 seconds ago. "
                        f"Giving it more time: {feedback_ident}"
                    )

            elif row.status in [FeedbackResultStatus.FAILED]:
                now = datetime.now().timestamp()
                if now - row.last_ts > 60 * 5:
                    print(
                        f"{UNICODE_YIELD} Feedback task last made progress over 5 minutes ago. "
                        f"Retrying: {feedback_ident}"
                    )
                    TP().runlater(prepare_feedback, row)
                    started_count += 1

                else:
                    print(
                        f"{UNICODE_CLOCK} Feedback task last made progress less than 5 minutes ago. "
                        f"Not touching it for now: {feedback_ident}"
                    )

            elif row.status == FeedbackResultStatus.DONE:
                pass

        return started_count

    def __call__(self, *args, **kwargs) -> Any:
        assert self.imp is not None, "Feedback definition needs an implementation to call."
        return self.imp(*args, **kwargs)

    def aggregate(self, func: Callable) -> 'Feedback':
        """
        Specify the aggregation function in case the selectors for this feedback
        generate more than one value for implementation argument(s).

        Returns a new Feedback object with the given aggregation function.
        """

        return Feedback(imp=self.imp, selectors=self.selectors, agg=func)

    @staticmethod
    def of_feedback_definition(f: FeedbackDefinition):
        implementation = f.implementation
        aggregator = f.aggregator

        imp_func = implementation.load()
        agg_func = aggregator.load()

        return Feedback(imp=imp_func, agg=agg_func, **f.dict())

    def _next_unselected_arg_name(self):
        if self.imp is not None:
            sig = signature(self.imp)
            par_names = list(
                k for k in sig.parameters.keys() if k not in self.selectors
            )
            if "self" in par_names:
                logger.warning(
                    f"Feedback function `{self.imp.__name__}` has `self` as argument. "
                    "Perhaps it is static method or its Provider class was not initialized?"
                )
            return par_names[0]
        else:
            raise RuntimeError(
                "Cannot determine name of feedback function parameter without its definition."
            )

    def on_prompt(self, arg: Optional[str] = None):
        """
        Create a variant of `self` that will take in the main app input or
        "prompt" as input, sending it as an argument `arg` to implementation.
        """

        new_selectors = self.selectors.copy()

        if arg is None:
            arg = self._next_unselected_arg_name()
            self._print_guessed_selector(arg, Select.RecordInput)

        new_selectors[arg] = Select.RecordInput

        return Feedback(imp=self.imp, selectors=new_selectors, agg=self.agg)

    on_input = on_prompt

    def on_response(self, arg: Optional[str] = None):
        """
        Create a variant of `self` that will take in the main app output or
        "response" as input, sending it as an argument `arg` to implementation.
        """

        new_selectors = self.selectors.copy()

        if arg is None:
            arg = self._next_unselected_arg_name()
            self._print_guessed_selector(arg, Select.RecordOutput)

        new_selectors[arg] = Select.RecordOutput

        return Feedback(imp=self.imp, selectors=new_selectors, agg=self.agg)

    on_output = on_response

    def on(self, *args, **kwargs):
        """
        Create a variant of `self` with the same implementation but the given
        selectors. Those provided positionally get their implementation argument
        name guessed and those provided as kwargs get their name from the kwargs
        key.
        """

        new_selectors = self.selectors.copy()
        new_selectors.update(kwargs)

        for path in args:
            argname = self._next_unselected_arg_name()
            new_selectors[argname] = path
            self._print_guessed_selector(argname, path)

        return Feedback(imp=self.imp, selectors=new_selectors, agg=self.agg)

    def run(
        self, app: Union[AppDefinition, JSON], record: Record
    ) -> FeedbackResult:
        """
        Run the feedback function on the given `record`. The `app` that
        produced the record is also required to determine input/output argument
        names.

        Might not have a AppDefinitionhere but only the serialized app_json .
        """

        if isinstance(app, AppDefinition):
            app_json = jsonify(app)
        else:
            app_json = app

        result_vals = []

        feedback_calls = []

        feedback_result = FeedbackResult(
            feedback_definition_id=self.feedback_definition_id,
            record_id=record.record_id,
            name=self.name
        )

        try:
            # Total cost, will accumulate.
            cost = Cost()
            
            for ins in self.extract_selection(app=app_json, record=record):

                result_and_meta, part_cost = Endpoint.track_all_costs_tally(
                    lambda: self.imp(**ins)
                )
                cost += part_cost

                if isinstance(result_and_meta, Tuple):
                    # If output is a tuple of two, we assume it is the float and the metadata.
                    assert len(result_and_meta) == 2, "Feedback functions must return either a single float or a float and a dictionary."
                    result_val, meta = result_and_meta

                    assert isinstance(meta, dict), f"Feedback metadata output must be a dictionary but was {type(call_meta)}."
                else:
                    # Otherwise it is just the float. We create empty metadata dict.
                    result_val = result_and_meta
                    meta = dict()

                assert isinstance(result_val, float), f"Feedback function output must be a float but was {type(result_val)}."
                    
                result_vals.append(result_val)

                feedback_call = FeedbackCall(args=ins, ret=result_val, meta=meta)
                feedback_calls.append(feedback_call)

            result_vals = np.array(result_vals)
            if len(result_vals) == 0:
                logger.warning(
                    f"Feedback function {self.name} with aggregation {self.agg} had no inputs."
                )
                result = np.nan
            else:
                result = self.agg(result_vals)

            feedback_result.update(
                result=result,
                status=FeedbackResultStatus.DONE,
                cost=cost,
                calls=feedback_calls
            )

            return feedback_result

        except:
            exc_tb = traceback.format_exc()
            logger.warning(f"Feedback Function Exception Caught: {exc_tb}")
            feedback_result.update(
                error=exc_tb, status=FeedbackResultStatus.FAILED
            )
            return feedback_result

    def run_and_log(
        self,
        record: Record,
        tru: 'Tru',
        app: Union[AppDefinition, JSON] = None,
        feedback_result_id: Optional[FeedbackResultID] = None
    ) -> FeedbackResult:
        record_id = record.record_id
        app_id = record.app_id

        db = tru.db

        # Placeholder result to indicate a run.
        feedback_result = FeedbackResult(
            feedback_definition_id=self.feedback_definition_id,
            feedback_result_id=feedback_result_id,
            record_id=record_id,
            name=self.name
        )

        if feedback_result_id is None:
            feedback_result_id = feedback_result.feedback_result_id

        try:
            db.insert_feedback(
                feedback_result.update(
                    status=FeedbackResultStatus.RUNNING  # in progress
                )
            )

            feedback_result = self.run(
                app=app, record=record
            ).update(feedback_result_id=feedback_result_id)

        except Exception as e:
            exc_tb = traceback.format_exc()
            db.insert_feedback(
                feedback_result.update(
                    error=exc_tb, status=FeedbackResultStatus.FAILED
                )
            )
            return

        # Otherwise update based on what Feedback.run produced (could be success or failure).
        db.insert_feedback(feedback_result)

        return feedback_result

    @property
    def name(self):
        """
        Name of the feedback function. Presently derived from the name of the
        function implementing it.
        """

        if self.imp is None:
            raise RuntimeError("This feedback function has no implementation.")

        return self.imp.__name__

    def extract_selection(
        self, app: Union[AppDefinition, JSON], record: Record
    ) -> Iterable[Dict[str, Any]]:
        """
        Given the `app` that produced the given `record`, extract from
        `record` the values that will be sent as arguments to the implementation
        as specified by `self.selectors`.
        """

        arg_vals = {}

        for k, v in self.selectors.items():
            if isinstance(v, Select.Query):
                q = v

            else:
                raise RuntimeError(f"Unhandled selection type {type(v)}.")

            if q.path[0] == Select.Record.path[0]:
                o = record.layout_calls_as_app()
            elif q.path[0] == Select.App.path[0]:
                o = app
            else:
                raise ValueError(
                    f"Query {q} does not indicate whether it is about a record or about a app."
                )

            q_within_o = Select.Query(path=q.path[1:])
            arg_vals[k] = list(q_within_o(o))

        keys = arg_vals.keys()
        vals = arg_vals.values()

        assignments = itertools.product(*vals)

        for assignment in assignments:
            yield {k: v for k, v in zip(keys, assignment)}


pat_1_10 = re.compile(r"\s*([1-9][0-9]*)\s*")


def _re_1_10_rating(str_val):
    matches = pat_1_10.fullmatch(str_val)
    if not matches:
        # Try soft match
        matches = re.search('[1-9][0-9]*', str_val)
        if not matches:
            logger.warn(f"1-10 rating regex failed to match on: '{str_val}'")
            return -10  # so this will be reported as -1 after division by 10

    return int(matches.group())


class Provider(SerialModel, WithClassInfo):

    class Config:
        arbitrary_types_allowed = True

    endpoint: Optional[Endpoint]

    def __init__(self, *args, **kwargs):
        # for WithClassInfo:
        kwargs['obj'] = self

        super().__init__(*args, **kwargs)


class OpenAI(Provider):
    model_engine: str

    endpoint: Endpoint
<<<<<<< HEAD
=======

    def __init__(self, *args, endpoint = None, model_engine = "gpt-3.5-turbo", **kwargs):
        # NOTE(piotrm): pydantic adds endpoint to the signature of this
        # constructor if we don't include it explicitly, even though we set it
        # down below. Adding it as None here as a temporary hack.
>>>>>>> 13fe4256

        """
        A set of OpenAI Feedback Functions.

        Parameters:

        - model_engine (str, optional): The specific model version. Defaults to
          "gpt-3.5-turbo".

        - All other args/kwargs passed to OpenAIEndpoint constructor.
        """

        # TODO: why was self_kwargs required here independently of kwargs?
        self_kwargs = dict()
        self_kwargs['model_engine'] = model_engine
        self_kwargs['endpoint'] = OpenAIEndpoint(*args, **kwargs)

        super().__init__(
            **self_kwargs
        )  # need to include pydantic.BaseModel.__init__

        set_openai_key()

    """
    def to_json(self) -> Dict:
        return Provider.to_json(self, model_engine=self.model_engine)
    """

    def _create_chat_completion(self, *args, **kwargs):
        return openai.ChatCompletion.create(*args, **kwargs)

    def _moderation(self, text: str):
        return self.endpoint.run_me(
            lambda: openai.Moderation.create(input=text)
        )

    def moderation_not_hate(self, text: str) -> float:
        """
        Uses OpenAI's Moderation API. A function that checks if text is hate
        speech.

        Parameters:
            text (str): Text to evaluate.

        Returns:
            float: A value between 0 and 1. 0 being "hate" and 1 being "not
            hate".
        """
        openai_response = self._moderation(text)
        return 1 - float(
            openai_response["results"][0]["category_scores"]["hate"]
        )

    def moderation_not_hatethreatening(self, text: str) -> float:
        """
        Uses OpenAI's Moderation API. A function that checks if text is
        threatening speech.

        Parameters:
            text (str): Text to evaluate.

        Returns:
            float: A value between 0 and 1. 0 being "threatening" and 1 being
            "not threatening".
        """
        openai_response = self._moderation(text)

        return 1 - int(
            openai_response["results"][0]["category_scores"]["hate/threatening"]
        )

    def moderation_not_selfharm(self, text: str) -> float:
        """
        Uses OpenAI's Moderation API. A function that checks if text is about
        self harm.

        Parameters:
            text (str): Text to evaluate.

        Returns:
            float: A value between 0 and 1. 0 being "self harm" and 1 being "not
            self harm".
        """
        openai_response = self._moderation(text)

        return 1 - int(
            openai_response["results"][0]["category_scores"]["self-harm"]
        )

    def moderation_not_sexual(self, text: str) -> float:
        """
        Uses OpenAI's Moderation API. A function that checks if text is sexual
        speech.

        Parameters:
            text (str): Text to evaluate.

        Returns:
            float: A value between 0 and 1. 0 being "sexual" and 1 being "not
            sexual".
        """
        openai_response = self._moderation(text)

        return 1 - int(
            openai_response["results"][0]["category_scores"]["sexual"]
        )

    def moderation_not_sexualminors(self, text: str) -> float:
        """
        Uses OpenAI's Moderation API. A function that checks if text is about
        sexual minors.

        Parameters:
            text (str): Text to evaluate.

        Returns:
            float: A value between 0 and 1. 0 being "sexual minors" and 1 being
            "not sexual minors".
        """
        openai_response = self._moderation(text)

        return 1 - int(
            openai_response["results"][0]["category_scores"]["sexual/minors"]
        )

    def moderation_not_violence(self, text: str) -> float:
        """
        Uses OpenAI's Moderation API. A function that checks if text is about
        violence.

        Parameters:
            text (str): Text to evaluate.

        Returns:
            float: A value between 0 and 1. 0 being "violence" and 1 being "not
            violence".
        """
        openai_response = self._moderation(text)

        return 1 - int(
            openai_response["results"][0]["category_scores"]["violence"]
        )

    def moderation_not_violencegraphic(self, text: str) -> float:
        """
        Uses OpenAI's Moderation API. A function that checks if text is about
        graphic violence.

        Parameters:
            text (str): Text to evaluate.

        Returns:
            float: A value between 0 and 1. 0 being "graphic violence" and 1
            being "not graphic violence".
        """
        openai_response = self._moderation(text)

        return 1 - int(
            openai_response["results"][0]["category_scores"]["violence/graphic"]
        )

    def qs_relevance(self, question: str, statement: str) -> float:
        """
        Uses OpenAI's Chat Completion App. A function that completes a
        template to check the relevance of the statement to the question.

        Parameters:
            question (str): A question being asked. statement (str): A statement
            to the question.

        Returns:
            float: A value between 0 and 1. 0 being "not relevant" and 1 being
            "relevant".
        """
        return _re_1_10_rating(
            self.endpoint.run_me(
                lambda: self._create_chat_completion(
                    model=self.model_engine,
                    temperature=0.0,
                    messages=[
                        {
                            "role":
                                "system",
                            "content":
                                str.format(
                                    feedback_prompts.QS_RELEVANCE,
                                    question=question,
                                    statement=statement
                                )
                        }
                    ]
                )["choices"][0]["message"]["content"]
            )
        ) / 10

    def relevance(self, prompt: str, response: str) -> float:
        """
        Uses OpenAI's Chat Completion Model. A function that completes a
        template to check the relevance of the response to a prompt.

        Parameters:
            prompt (str): A text prompt to an agent. response (str): The agent's
            response to the prompt.

        Returns:
            float: A value between 0 and 1. 0 being "not relevant" and 1 being
            "relevant".
        """
        return _re_1_10_rating(
            self.endpoint.run_me(
                lambda: self._create_chat_completion(
                    model=self.model_engine,
                    temperature=0.0,
                    messages=[
                        {
                            "role":
                                "system",
                            "content":
                                str.format(
                                    feedback_prompts.PR_RELEVANCE,
                                    prompt=prompt,
                                    response=response
                                )
                        }
                    ]
                )["choices"][0]["message"]["content"]
            )
        ) / 10

    def sentiment(self, text: str) -> float:
        """
        Uses OpenAI's Chat Completion Model. A function that completes a
        template to check the sentiment of some text.

        Parameters:
            text (str): A prompt to an agent. response (str): The agent's
            response to the prompt.

        Returns:
            float: A value between 0 and 1. 0 being "negative sentiment" and 1
            being "positive sentiment".
        """

        return _re_1_10_rating(
            self.endpoint.run_me(
                lambda: self._create_chat_completion(
                    model=self.model_engine,
                    temperature=0.5,
                    messages=[
                        {
                            "role": "system",
                            "content": feedback_prompts.SENTIMENT_SYSTEM_PROMPT
                        }, {
                            "role": "user",
                            "content": text
                        }
                    ]
                )["choices"][0]["message"]["content"]
            )
        )
    
    def model_agreement(self, prompt: str, response: str) -> float:
        """
        Uses OpenAI's Chat GPT Model. A function that gives Chat GPT the same
        prompt and gets a response, encouraging truthfulness. A second template
        is given to Chat GPT with a prompt that the original response is
        correct, and measures whether previous Chat GPT's response is similar.

        Parameters:
            prompt (str): A text prompt to an agent. response (str): The agent's
            response to the prompt.

        Returns:
            float: A value between 0 and 1. 0 being "not in agreement" and 1
            being "in agreement".
        """
        logger.warning("model_agreement has been deprecated. Use GroundTruthAgreement(ground_truth) instead.")
        oai_chat_response = OpenAI().endpoint.run_me(
            lambda: self._create_chat_completion(
                model=self.model_engine,
                temperature=0.0,
                messages=[
                    {
                        "role": "system",
                        "content": feedback_prompts.CORRECT_SYSTEM_PROMPT
                    }, {
                        "role": "user",
                        "content": prompt
                    }
                ]
            )["choices"][0]["message"]["content"]
        )
        agreement_txt = _get_answer_agreement(
            prompt, response, oai_chat_response, self.model_engine
        )
        return _re_1_10_rating(agreement_txt) / 10


class GroundTruthAgreement(SerialModel, WithClassInfo):
    ground_truth: Union[List[str], FunctionOrMethod]

    ground_truth_imp: Optional[Callable] = pydantic.Field(exclude=True)

    def __init__(self, ground_truth: Union[List[str], Callable, FunctionOrMethod]):
        if isinstance(ground_truth, List):
            ground_truth_imp = None
        elif isinstance(ground_truth, FunctionOrMethod):
            ground_truth_imp = ground_truth.load()
        elif isinstance(ground_truth, Callable):
            ground_truth_imp = ground_truth
            ground_truth = FunctionOrMethod.of_callable(ground_truth)
        elif isinstance(ground_truth, Dict):
            # Serialized FunctionOrMethod?
            ground_truth = FunctionOrMethod.pick(**ground_truth)
            ground_truth_imp = ground_truth.load()
        else:
            raise RuntimeError(f"Unhandled ground_truth type: {type(ground_truth)}.")

        super().__init__(
            ground_truth=ground_truth,
            ground_truth_imp=ground_truth_imp,
            obj=self # for WithClassInfo
        )

    def _find_response(self, prompt: str) -> Optional[str]:
        if self.ground_truth_imp is not None:
            return self.ground_truth_imp(prompt)

        responses = [qr["response"] for qr in self.ground_truth if qr["query"] == prompt]
        if responses:
            return responses[0]
        else:
            return None

    def agreement_measure(self, prompt: str, response: str) -> Union[float, Tuple[float, Dict[str, str]]]:
        """
        Uses OpenAI's Chat GPT Model. A function that that measures
        similarity to ground truth. A second template is given to Chat GPT
        with a prompt that the original response is correct, and measures
        whether previous Chat GPT's response is similar.

        Parameters:
            prompt (str): A text prompt to an agent. response (str): The
            agent's response to the prompt.

        Returns:
            - float: A value between 0 and 1. 0 being "not in agreement" and 1
                being "in agreement".
            - dict: with key 'ground_truth_response'
        """
        ground_truth_response = self._find_response(prompt)
        if ground_truth_response:
            agreement_txt = _get_answer_agreement(
                prompt, response, ground_truth_response
            )
            ret = _re_1_10_rating(agreement_txt) / 10, dict(ground_truth_response=ground_truth_response)
        else:
            ret = np.nan
        return ret



class AzureOpenAI(OpenAI):
    deployment_id: str

    def __init__(self, endpoint=None, **kwargs):
        # NOTE(piotrm): pydantic adds endpoint to the signature of this
        # constructor if we don't include it explicitly, even though we set it
        # down below. Adding it as None here as a temporary hack.

        """
        Wrapper to use Azure OpenAI. Please export the following env variables

        - OPENAI_API_BASE
        - OPENAI_API_VERSION
        - OPENAI_API_KEY

        Parameters:

        - model_engine (str, optional): The specific model version. Defaults to
          "gpt-35-turbo".
        - deployment_id (str): The specified deployment id
        """

        super().__init__(
            **kwargs
        )  # need to include pydantic.BaseModel.__init__

        set_openai_key()
        openai.api_type = "azure"
        openai.api_base = os.getenv("OPENAI_API_BASE")
        openai.api_version = os.getenv("OPENAI_API_VERSION")

    def _create_chat_completion(self, *args, **kwargs):
        """
        We need to pass `engine`
        """
        return super()._create_chat_completion(
            *args, deployment_id=self.deployment_id, **kwargs
        )


def _get_answer_agreement(prompt, response, check_response, model_engine="gpt-3.5-turbo"):
    oai_chat_response = OpenAI().endpoint.run_me(
        lambda: openai.ChatCompletion.create(
            model=model_engine,
            temperature=0.5,
            messages=[
                {
                    "role":
                        "system",
                    "content":
                        feedback_prompts.AGREEMENT_SYSTEM_PROMPT %
                        (prompt, response)
                }, {
                    "role": "user",
                    "content": check_response
                }
            ]
        )["choices"][0]["message"]["content"]
    )
    return oai_chat_response


# Cannot put these inside Huggingface since it interferes with pydantic.BaseModel.
HUGS_SENTIMENT_API_URL = "https://api-inference.huggingface.co/models/cardiffnlp/twitter-roberta-base-sentiment"
HUGS_TOXIC_API_URL = "https://api-inference.huggingface.co/models/martin-ha/toxic-comment-model"
HUGS_CHAT_API_URL = "https://api-inference.huggingface.co/models/facebook/blenderbot-3B"
HUGS_LANGUAGE_API_URL = "https://api-inference.huggingface.co/models/papluca/xlm-roberta-base-language-detection"


class Huggingface(Provider):

    endpoint: Endpoint
<<<<<<< HEAD
=======

    def __init__(self, endpoint=None, **kwargs):
        # NOTE(piotrm): pydantic adds endpoint to the signature of this
        # constructor if we don't include it explicitly, even though we set it
        # down below. Adding it as None here as a temporary hack.
>>>>>>> 13fe4256

        """
        A set of Huggingface Feedback Functions.

        All args/kwargs passed to HuggingfaceEndpoint constructor.
        """

        self_kwargs = dict()
        self_kwargs['endpoint'] = HuggingfaceEndpoint(**kwargs)

        super().__init__(
            **self_kwargs
        )  # need to include pydantic.BaseModel.__init__

    def language_match(self, text1: str, text2: str) -> float:
        """
        Uses Huggingface's papluca/xlm-roberta-base-language-detection model. A
        function that uses language detection on `text1` and `text2` and
        calculates the probit difference on the language detected on text1. The
        function is: `1.0 - (|probit_language_text1(text1) -
        probit_language_text1(text2))`
        
        Parameters:
        
            text1 (str): Text to evaluate.

            text2 (str): Comparative text to evaluate.

        Returns:

            float: A value between 0 and 1. 0 being "different languages" and 1
            being "same languages".
        """

        def get_scores(text):
            payload = {"inputs": text}
            hf_response = self.endpoint.post(
                url=HUGS_LANGUAGE_API_URL, payload=payload, timeout=30
            )
            return {r['label']: r['score'] for r in hf_response}

        max_length = 500
        scores1: AsyncResult[Dict] = TP().promise(
            get_scores, text=text1[:max_length]
        )
        scores2: AsyncResult[Dict] = TP().promise(
            get_scores, text=text2[:max_length]
        )

        scores1: Dict = scores1.get()
        scores2: Dict = scores2.get()

        langs = list(scores1.keys())
        prob1 = np.array([scores1[k] for k in langs])
        prob2 = np.array([scores2[k] for k in langs])
        diff = prob1 - prob2

        l1 = 1.0 - (np.linalg.norm(diff, ord=1)) / 2.0

        return l1

    def positive_sentiment(self, text: str) -> float:
        """
        Uses Huggingface's cardiffnlp/twitter-roberta-base-sentiment model. A
        function that uses a sentiment classifier on `text`.
        
        Parameters:
            text (str): Text to evaluate.

        Returns:
            float: A value between 0 and 1. 0 being "negative sentiment" and 1
            being "positive sentiment".
        """
        max_length = 500
        truncated_text = text[:max_length]
        payload = {"inputs": truncated_text}

        hf_response = self.endpoint.post(
            url=HUGS_SENTIMENT_API_URL, payload=payload
        )

        for label in hf_response:
            if label['label'] == 'LABEL_2':
                return label['score']

    def not_toxic(self, text: str) -> float:
        """
        Uses Huggingface's martin-ha/toxic-comment-model model. A function that
        uses a toxic comment classifier on `text`.
        
        Parameters:
            text (str): Text to evaluate.

        Returns:
            float: A value between 0 and 1. 0 being "toxic" and 1 being "not
            toxic".
        """
        max_length = 500
        truncated_text = text[:max_length]
        payload = {"inputs": truncated_text}
        hf_response = self.endpoint.post(
            url=HUGS_TOXIC_API_URL, payload=payload
        )

        for label in hf_response:
            if label['label'] == 'toxic':
                return label['score']


class Cohere(Provider):
    model_engine: str = "large"

    def __init__(self, model_engine='large', endpoint=None, **kwargs):
        # NOTE(piotrm): pydantic adds endpoint to the signature of this
        # constructor if we don't include it explicitly, even though we set it
        # down below. Adding it as None here as a temporary hack.

        kwargs['endpoint'] = Endpoint(name="cohere")
        kwargs['model_engine'] = model_engine

        super().__init__(**kwargs)  # need to include pydantic.BaseModel.__init__
        
    def sentiment(
        self,
        text,
    ):
        return int(
            Cohere().endpoint.run_me(
                lambda: get_cohere_agent().classify(
                    model=self.model_engine,
                    inputs=[text],
                    examples=feedback_prompts.COHERE_SENTIMENT_EXAMPLES
                )[0].prediction
            )
        )

    def not_disinformation(self, text):
        return int(
            Cohere().endpoint.run_me(
                lambda: get_cohere_agent().classify(
                    model=self.model_engine,
                    inputs=[text],
                    examples=feedback_prompts.COHERE_NOT_DISINFORMATION_EXAMPLES
                )[0].prediction
            )
        )<|MERGE_RESOLUTION|>--- conflicted
+++ resolved
@@ -428,16 +428,9 @@
 from trulens_eval.util import jsonify
 from trulens_eval.util import SerialModel
 from trulens_eval.util import TP
-<<<<<<< HEAD
-from trulens_eval.util import UNICODE_CHECK
-from trulens_eval.util import UNICODE_CLOCK
-from trulens_eval.util import UNICODE_YIELD
-from trulens_eval.util import WithClassInfo
-=======
 from trulens_eval.utils.text import UNICODE_CHECK
 from trulens_eval.utils.text import UNICODE_CLOCK
 from trulens_eval.utils.text import UNICODE_YIELD
->>>>>>> 13fe4256
 
 PROVIDER_CLASS_NAMES = ['OpenAI', 'Huggingface', 'Cohere']
 
@@ -1005,14 +998,11 @@
     model_engine: str
 
     endpoint: Endpoint
-<<<<<<< HEAD
-=======
 
     def __init__(self, *args, endpoint = None, model_engine = "gpt-3.5-turbo", **kwargs):
         # NOTE(piotrm): pydantic adds endpoint to the signature of this
         # constructor if we don't include it explicitly, even though we set it
         # down below. Adding it as None here as a temporary hack.
->>>>>>> 13fe4256
 
         """
         A set of OpenAI Feedback Functions.
@@ -1447,14 +1437,11 @@
 class Huggingface(Provider):
 
     endpoint: Endpoint
-<<<<<<< HEAD
-=======
 
     def __init__(self, endpoint=None, **kwargs):
         # NOTE(piotrm): pydantic adds endpoint to the signature of this
         # constructor if we don't include it explicitly, even though we set it
         # down below. Adding it as None here as a temporary hack.
->>>>>>> 13fe4256
 
         """
         A set of Huggingface Feedback Functions.
