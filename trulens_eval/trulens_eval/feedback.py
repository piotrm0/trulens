--- conflicted
+++ resolved
@@ -429,17 +429,10 @@
 from trulens_eval.util import jsonify
 from trulens_eval.util import SerialModel
 from trulens_eval.util import TP
-<<<<<<< HEAD
-from trulens_eval.util import UNICODE_CHECK
-from trulens_eval.util import UNICODE_CLOCK
-from trulens_eval.util import UNICODE_YIELD
-from trulens_eval.util import WithClassInfo
-=======
 from trulens_eval.util import WithClassInfo
 from trulens_eval.utils.text import UNICODE_CHECK
 from trulens_eval.utils.text import UNICODE_CLOCK
 from trulens_eval.utils.text import UNICODE_YIELD
->>>>>>> a02f2fb3
 
 PROVIDER_CLASS_NAMES = ['OpenAI', 'Huggingface', 'Cohere']
 
@@ -1257,15 +1250,9 @@
 
         return _re_1_10_rating(
             self.endpoint.run_me(
-<<<<<<< HEAD
-                lambda: self._create_chat_completition(
-                    model=self.model_engine,
-                    temperature=0.5,
-=======
                 lambda: self._create_chat_completion(
                     model=self.model_engine,
                     temperature=0.0,
->>>>>>> a02f2fb3
                     messages=[
                         {
                             "role": "system",
@@ -1295,13 +1282,8 @@
             being "in agreement".
         """
         logger.warning("model_agreement has been deprecated. Use GroundTruthAgreement(ground_truth) instead.")
-<<<<<<< HEAD
-        oai_chat_response = OpenAI().endpoint.run_me(
-            lambda: self._create_chat_completition(
-=======
         oai_chat_response = self.endpoint.run_me(
             lambda: self._create_chat_completion(
->>>>>>> a02f2fb3
                 model=self.model_engine,
                 temperature=0.0,
                 messages=[
@@ -1320,15 +1302,6 @@
         )
         return _re_1_10_rating(agreement_txt) / 10
 
-<<<<<<< HEAD
-
-class GroundTruthAgreement(SerialModel, WithClassInfo):
-    ground_truth: Union[List[str], FunctionOrMethod]
-
-    ground_truth_imp: Optional[Callable] = pydantic.Field(exclude=True)
-
-    def __init__(self, ground_truth: Union[List[str], Callable, FunctionOrMethod]):
-=======
     def _get_answer_agreement(self, prompt, response, check_response, model_engine="gpt-3.5-turbo"):
         oai_chat_response = self.endpoint.run_me(
             lambda: self._create_chat_completion(
@@ -1359,7 +1332,6 @@
     ground_truth_imp: Optional[Callable] = pydantic.Field(exclude=True)
 
     def __init__(self, ground_truth: Union[List[str], Callable, FunctionOrMethod], provider: OpenAI = OpenAI()):
->>>>>>> a02f2fb3
         if isinstance(ground_truth, List):
             ground_truth_imp = None
         elif isinstance(ground_truth, FunctionOrMethod):
@@ -1377,10 +1349,7 @@
         super().__init__(
             ground_truth=ground_truth,
             ground_truth_imp=ground_truth_imp,
-<<<<<<< HEAD
-=======
             provider=provider,
->>>>>>> a02f2fb3
             obj=self # for WithClassInfo
         )
 
@@ -1412,11 +1381,7 @@
         """
         ground_truth_response = self._find_response(prompt)
         if ground_truth_response:
-<<<<<<< HEAD
-            agreement_txt = _get_answer_agreement(
-=======
             agreement_txt = self.provider._get_answer_agreement(
->>>>>>> a02f2fb3
                 prompt, response, ground_truth_response
             )
             ret = _re_1_10_rating(agreement_txt) / 10, dict(ground_truth_response=ground_truth_response)
@@ -1465,32 +1430,6 @@
             *args, deployment_id=self.deployment_id, **kwargs
         )
 
-
-<<<<<<< HEAD
-def _get_answer_agreement(prompt, response, check_response, model_engine="gpt-3.5-turbo"):
-    oai_chat_response = OpenAI().endpoint.run_me(
-        lambda: openai.ChatCompletion.create(
-            model=model_engine,
-            temperature=0.5,
-            messages=[
-                {
-                    "role":
-                        "system",
-                    "content":
-                        feedback_prompts.AGREEMENT_SYSTEM_PROMPT %
-                        (prompt, response)
-                }, {
-                    "role": "user",
-                    "content": check_response
-                }
-            ]
-        )["choices"][0]["message"]["content"]
-    )
-    return oai_chat_response
-
-
-=======
->>>>>>> a02f2fb3
 # Cannot put these inside Huggingface since it interferes with pydantic.BaseModel.
 HUGS_SENTIMENT_API_URL = "https://api-inference.huggingface.co/models/cardiffnlp/twitter-roberta-base-sentiment"
 HUGS_TOXIC_API_URL = "https://api-inference.huggingface.co/models/martin-ha/toxic-comment-model"
