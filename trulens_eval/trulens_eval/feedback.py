--- conflicted
+++ resolved
@@ -403,7 +403,8 @@
 from multiprocessing.pool import AsyncResult
 import re
 import traceback
-from typing import Any, Callable, Dict, Iterable, Optional, Tuple, Type, Union, List
+from typing import (Any, Callable, Dict, Iterable, List, Optional, Tuple, Type,
+                    Union)
 
 import numpy as np
 import openai
@@ -428,16 +429,10 @@
 from trulens_eval.util import jsonify
 from trulens_eval.util import SerialModel
 from trulens_eval.util import TP
-<<<<<<< HEAD
-from trulens_eval.utils.text import UNICODE_CHECK
-from trulens_eval.utils.text import UNICODE_CLOCK
-from trulens_eval.utils.text import UNICODE_YIELD
-=======
 from trulens_eval.util import UNICODE_CHECK
 from trulens_eval.util import UNICODE_CLOCK
 from trulens_eval.util import UNICODE_YIELD
 from trulens_eval.util import WithClassInfo
->>>>>>> f010e6fb
 
 PROVIDER_CLASS_NAMES = ['OpenAI', 'Huggingface', 'Cohere']
 
@@ -1005,14 +1000,11 @@
     model_engine: str
 
     endpoint: Endpoint
-<<<<<<< HEAD
 
     def __init__(self, *args, endpoint = None, model_engine = "gpt-3.5-turbo", **kwargs):
         # NOTE(piotrm): pydantic adds endpoint to the signature of this
         # constructor if we don't include it explicitly, even though we set it
         # down below. Adding it as None here as a temporary hack.
-=======
->>>>>>> f010e6fb
 
         """
         A set of OpenAI Feedback Functions.
@@ -1447,14 +1439,11 @@
 class Huggingface(Provider):
 
     endpoint: Endpoint
-<<<<<<< HEAD
-
+    
     def __init__(self, endpoint=None, **kwargs):
         # NOTE(piotrm): pydantic adds endpoint to the signature of this
         # constructor if we don't include it explicitly, even though we set it
         # down below. Adding it as None here as a temporary hack.
-=======
->>>>>>> f010e6fb
 
         """
         A set of Huggingface Feedback Functions.
