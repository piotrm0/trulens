import inspect
import logging
from pprint import PrettyPrinter
from queue import Queue
import random
from threading import Thread
from time import sleep
from types import AsyncGeneratorType
from types import ModuleType
from typing import (
    Any, Awaitable, Dict, Optional, Sequence, Tuple, Type, TypeVar
)

import pydantic
import requests

from trulens_eval.keys import ApiKeyError
from trulens_eval.schema import Cost
from trulens_eval.utils.python import get_first_local_in_call_stack
from trulens_eval.utils.python import SingletonPerName
from trulens_eval.utils.python import Thunk
from trulens_eval.utils.serial import JSON
from trulens_eval.utils.serial import SerialModel

logger = logging.getLogger(__name__)

pp = PrettyPrinter()

T = TypeVar("T")

INSTRUMENT = "__tru_instrument"
DEFAULT_RPM = 60


class EndpointCallback(SerialModel):
    """
    Callbacks to be invoked after various API requests and track various metrics
    like token usage.
    """

    cost: Cost = pydantic.Field(default_factory=Cost)

    def handle(self, response: Any) -> None:
        self.cost.n_requests += 1

    def handle_chunk(self, response: Any) -> None:
        self.cost.n_stream_chunks += 1

    def handle_generation(self, response: Any) -> None:
        self.handle(response)

    def handle_generation_chunk(self, response: Any) -> None:
        self.handle_chunk(response)

    def handle_classification(self, response: Any) -> None:
        self.handle(response)


class Endpoint(SerialModel, SingletonPerName):

    class Config:
        arbitrary_types_allowed = True

    # API/endpoint name
    name: str

    # Requests per minute.
    rpm: float = DEFAULT_RPM

    # Retries (if performing requests using this class). TODO: wire this up to
    # the various endpoint systems' retries specification.
    retries: int = 3

    # Optional post headers for post requests if done by this class.
    post_headers: Dict[str, str] = pydantic.Field(
        default_factory=dict, exclude=True
    )

    # Queue that gets filled at rate rpm.
    pace: Queue = pydantic.Field(
        default_factory=lambda: Queue(maxsize=10), exclude=True
    )

    # Track costs not run inside "track_cost" here. Also note that Endpoints are
    # singletons (one for each unique name argument) hence this global callback
    # will track all requests for the named api even if you try to create
    # multiple endpoints (with the same name).
    global_callback: EndpointCallback = pydantic.Field(
        exclude=True
    )  # of type _callback_class

    # Callback class to use for usage tracking
    callback_class: Type[EndpointCallback] = pydantic.Field(exclude=True)

    # Name of variable that stores the callback noted above.
    callback_name: str = pydantic.Field(exclude=True)

    # Thread that fills the queue at the appropriate rate.
    pace_thread: Thread = pydantic.Field(exclude=True)

<<<<<<< HEAD
    def __new__(cls, *args, name: str=None, **kwargs):
=======
    def __new__(cls, *args, name: str = None, **kwargs):
>>>>>>> 14acfc64
        return super(SingletonPerName, cls).__new__(
            SerialModel, *args, name=name, **kwargs
        )

    def __init__(self, *args, name: str, callback_class: Any, **kwargs):
        """
        API usage, pacing, and utilities for API endpoints.
        """

        if hasattr(self, "rpm"):
            # already initialized via the SingletonPerName mechanism
            return

        kwargs['name'] = name
        kwargs['callback_class'] = callback_class
        kwargs['global_callback'] = callback_class()
        kwargs['callback_name'] = f"callback_{name}"
        kwargs['pace_thread'] = Thread()  # temporary
        kwargs['pace_thread'].daemon = True
        super(SerialModel, self).__init__(*args, **kwargs)

        def keep_pace():
            while True:
                sleep(60.0 / self.rpm)
                self.pace.put(True)

        self.pace_thread = Thread(target=keep_pace)
        self.pace_thread.daemon = True
        self.pace_thread.start()

        logger.debug(f"*** Creating {self.name} endpoint ***")

        # Extending class should call _instrument_module on the appropriate
        # modules and methods names.

    def pace_me(self):
        """
        Block until we can make a request to this endpoint.
        """

        self.pace.get()

        return

    def post(
        self, url: str, payload: JSON, timeout: Optional[int] = None
    ) -> Any:
        self.pace_me()
        ret = requests.post(
            url, json=payload, timeout=timeout, headers=self.post_headers
        )

        j = ret.json()

        # Huggingface public api sometimes tells us that a model is loading and
        # how long to wait:
        if "estimated_time" in j:
            wait_time = j['estimated_time']
            logger.error(f"Waiting for {j} ({wait_time}) second(s).")
            sleep(wait_time + 2)
            return self.post(url, payload)

        if isinstance(j, Dict) and "error" in j:
            error = j['error']
            logger.error(f"API error: {j}.")
            if error == "overloaded":
                logger.error("Waiting for overloaded API before trying again.")
                sleep(10.0)
                return self.post(url, payload)
            else:
                raise RuntimeError(error)

        assert isinstance(
            j, Sequence
        ) and len(j) > 0, f"Post did not return a sequence: {j}"

        return j[0]

    def run_me(self, thunk: Thunk[T]) -> T:
        """
        Run the given thunk, returning itse output, on pace with the api.
        Retries request multiple times if self.retries > 0.
        """

        retries = self.retries + 1
        retry_delay = 2.0

        while retries > 0:
            try:
                self.pace_me()
                ret = thunk()
                return ret
            except Exception as e:
                retries -= 1
                logger.error(
                    f"{self.name} request failed {type(e)}={e}. Retries remaining={retries}."
                )
                if retries > 0:
                    sleep(retry_delay)
                    retry_delay *= 2

        raise RuntimeError(
            f"API {self.name} request failed {self.retries+1} time(s)."
        )

    def _instrument_module(self, mod: ModuleType, method_name: str) -> None:
        if hasattr(mod, method_name):
            logger.debug(
                f"Instrumenting {mod.__name__}.{method_name} for {self.name}"
            )
            func = getattr(mod, method_name)
            w = self.wrap_function(func)
            setattr(mod, method_name, w)

    def _instrument_class(self, cls, method_name: str) -> None:
        if hasattr(cls, method_name):
            logger.debug(
                f"Instrumenting {cls.__name__}.{method_name} for {self.name}"
            )
            func = getattr(cls, method_name)
            w = self.wrap_function(func)
            setattr(cls, method_name, w)

    def _instrument_module_members(self, mod: ModuleType, method_name: str):
        logger.debug(
            f"Instrumenting {mod.__package__}.*.{method_name} for {self.name}"
        )

        for m in dir(mod):
            obj = getattr(mod, m)
            self._instrument_class(obj, method_name=method_name)

    # TODO: CODEDUP
    @staticmethod
    def track_all_costs(
        thunk: Thunk[T],
        with_openai: bool = True,
        with_hugs: bool = True,
        with_litellm: bool = True
    ) -> Tuple[T, Sequence[EndpointCallback]]:
        """
        Track costs of all of the apis we can currently track, over the
        execution of thunk.
        """

        endpoints = []

        if with_openai:
            # TODO: DEPS
            from trulens_eval.feedback.provider.endpoint.openai import \
                OpenAIEndpoint

            try:
                e = OpenAIEndpoint()
                endpoints.append(e)
            except ApiKeyError:
                logger.debug(
                    "OpenAI API keys are not set. "
                    "Will not track usage."
                )

        if with_hugs:
            # TODO: DEPS
            from trulens_eval.feedback.provider.endpoint.hugs import \
                HuggingfaceEndpoint

            try:
                e = HuggingfaceEndpoint()
                endpoints.append(e)
            except ApiKeyError:
                logger.debug(
                    "Huggingface API keys are not set. "
                    "Will not track usage."
                )

        if with_litellm:
            # TODO: DEPS
            from trulens_eval.feedback.provider.endpoint.litellm import \
                LiteLLMEndpoint

            try:
                e = LiteLLMEndpoint()
                endpoints.append(e)
            except ApiKeyError:
                logger.debug(
                    "Some API key(s) used by LiteLLM are not set. "
                    "Will not track usage."
                )


        return Endpoint._track_costs(thunk, with_endpoints=endpoints)

    # TODO: CODEDUP
    @staticmethod
    async def atrack_all_costs(
        thunk: Thunk[Awaitable],
        with_openai: bool = True,
        with_hugs: bool = True,
        with_litellm: bool = True,
    ) -> Tuple[T, Sequence[EndpointCallback]]:
        """
        Track costs of all of the apis we can currently track, over the
        execution of thunk.
        """

        endpoints = []

        if with_openai:
            # TODO: DEPS
            from trulens_eval.feedback.provider.endpoint.openai import \
                OpenAIEndpoint

            try:
                e = OpenAIEndpoint()
                endpoints.append(e)
            except ApiKeyError:
                logger.debug(
                    "OpenAI API keys are not set. "
                    "Will not track usage."
                )

        if with_hugs:
            # TODO: DEPS
            from trulens_eval.feedback.provider.endpoint.hugs import \
                HuggingfaceEndpoint

            try:
                e = HuggingfaceEndpoint()
                endpoints.append(e)
            except ApiKeyError:
                logger.debug(
                    "Huggingface API keys are not set. "
                    "Will not track usage."
                )

        if with_litellm:
            # TODO: DEPS
            from trulens_eval.feedback.provider.endpoint.litellm import \
                LiteLLMEndpoint

            try:
                e = LiteLLMEndpoint()
                endpoints.append(e)
            except ApiKeyError:
                logger.debug(
                    "Some API key(s) used by LiteLLM are not set. "
                    "Will not track usage."
                )

        return await Endpoint._atrack_costs(thunk, with_endpoints=endpoints)

    @staticmethod
    def track_all_costs_tally(
        thunk: Thunk[T],
        with_openai: bool = True,
        with_hugs: bool = True,
        with_litellm: bool = True,
    ) -> Tuple[T, Cost]:
        """
        Track costs of all of the apis we can currently track, over the
        execution of thunk.
        """

        result, cbs = Endpoint.track_all_costs(
            thunk, with_openai=with_openai, with_hugs=with_hugs, with_litellm=with_litellm
        )

        if len(cbs) == 0:
            # Otherwise sum returns "0" below.
            costs = Cost()
        else:
            costs = sum(cb.cost for cb in cbs)

        return result, costs

    @staticmethod
    async def atrack_all_costs_tally(
        thunk: Thunk[Awaitable],
        with_openai: bool = True,
        with_hugs: bool = True,
        with_litellm: bool = True,
    ) -> Tuple[T, Cost]:
        """
        Track costs of all of the apis we can currently track, over the
        execution of thunk.
        """

        result, cbs = await Endpoint.atrack_all_costs(
            thunk, with_openai=with_openai, with_hugs=with_hugs, with_litellm=with_litellm
        )

        if len(cbs) == 0:
            # Otherwise sum returns "0" below.
            costs = Cost()
        else:
            costs = sum(cb.cost for cb in cbs)

        return result, costs

    @staticmethod
    def _track_costs(
        thunk: Thunk[T],
        with_endpoints: Sequence['Endpoint'] = None,
    ) -> Tuple[T, Sequence[EndpointCallback]]:
        """
        Root of all cost tracking methods. Runs the given `thunk`, tracking
        costs using each of the provided endpoints' callbacks.
        """

        logger.debug("Starting to track costs.")

        # Check to see if this call is within another _track_costs call:
        endpoints: Dict[Type[EndpointCallback], Sequence[Tuple[Endpoint, EndpointCallback]]] = \
            get_first_local_in_call_stack(
                key="endpoints",
                func=Endpoint.__find_tracker,
                offset=1
            )

        if endpoints is None:
            # If not, lets start a new collection of endpoints here along with
            # the callbacks for each. See type above.

            endpoints = dict()

        else:
            # We copy the dict here so that the outer call to _track_costs will
            # have their own version unaffacted by our additions below. Once
            # this frame returns, the outer frame will have its own endpoints
            # again and any wrapped method will get that smaller set of
            # endpoints.

            # TODO: check if deep copy is needed given we are storing lists in
            # the values and don't want to affect the existing ones here.
            endpoints = endpoints.copy()

        # Collect any new endpoints requested of us.
        with_endpoints = with_endpoints or []

        # Keep track of the new callback objects we create here for returning
        # later.
        callbacks = []

        # Create the callbacks for the new requested endpoints only. Existing
        # endpoints from other frames will keep their callbacks.
        for endpoint in with_endpoints:
            callback_class = endpoint.callback_class
            callback = callback_class()

            if callback_class not in endpoints:
                endpoints[callback_class] = []

            # And add them to the endpoints dict. This will be retrieved from
            # locals of this frame later in the wrapped methods.
            endpoints[callback_class].append((endpoint, callback))

            callbacks.append(callback)

        # Call the thunk.
        result: T = thunk()

        # Return result and only the callbacks created here. Outer thunks might
        # return others.
        return result, callbacks

    @staticmethod
    async def _atrack_costs(
        thunk: Thunk[Awaitable],
        with_endpoints: Sequence['Endpoint'] = None,
    ) -> Tuple[T, Sequence[EndpointCallback]]:
        """
        Root of all cost tracking methods. Runs the given `thunk`, tracking
        costs using each of the provided endpoints' callbacks.
        """

        # Check to see if this call is within another _track_costs call:
        endpoints: Dict[Type[EndpointCallback], Sequence[Tuple[Endpoint, EndpointCallback]]] = \
            get_first_local_in_call_stack(
                key="endpoints",
                func=Endpoint.__find_tracker,
                offset=1
            )

        if endpoints is None:
            # If not, lets start a new collection of endpoints here along with
            # the callbacks for each. See type above.

            endpoints = dict()

        else:
            # We copy the dict here so that the outer call to _track_costs will
            # have their own version unaffacted by our additions below. Once
            # this frame returns, the outer frame will have its own endpoints
            # again and any wrapped method will get that smaller set of
            # endpoints.

            # TODO: check if deep copy is needed given we are storing lists in
            # the values and don't want to affect the existing ones here.
            endpoints = endpoints.copy()

        # Collect any new endpoints requested of us.
        with_endpoints = with_endpoints or []

        # Keep track of the new callback objects we create here for returning
        # later.
        callbacks = []

        # Create the callbacks for the new requested endpoints only. Existing
        # endpoints from other frames will keep their callbacks.
        for endpoint in with_endpoints:
            callback_class = endpoint.callback_class
            callback = callback_class()

            if callback_class not in endpoints:
                endpoints[callback_class] = []

            # And add them to the endpoints dict. This will be retrieved from
            # locals of this frame later in the wrapped methods.
            endpoints[callback_class].append((endpoint, callback))

            callbacks.append(callback)

        # Call the thunk.
        result: T = await thunk()

        # Return result and only the callbacks created here. Outer thunks might
        # return others.
        return result, callbacks

    def track_cost(self, thunk: Thunk[T]) -> Tuple[T, EndpointCallback]:
        """
        Tally only the usage performed within the execution of the given thunk.
        Returns the thunk's result alongside the EndpointCallback object that
        includes the usage information.
        """

        result, callbacks = Endpoint._track_costs(thunk, with_endpoints=[self])

        return result, callbacks[0]

    @staticmethod
    def __find_tracker(f):
        return id(f) in [
            id(m.__code__)
            for m in [Endpoint._track_costs, Endpoint._atrack_costs]
        ]

    def handle_wrapped_call(
        self, bindings: inspect.BoundArguments, response: Any,
        callback: Optional[EndpointCallback]
    ) -> None:
        """
        This gets called with the results of every instrumented method. This
        should be implemented by each subclass.

        Args:

        - func: Callable -- the wrapped function which returned.

        - bindings: BoundArguments -- the inputs to the wrapped method.

        - response: Any -- whatever the wrapped function returned.

        - callback: Optional[EndpointCallback] -- the callback set up by
          `track_cost` if the wrapped method was called and returned within an
          invocation of `track_cost`.
        """
        pass

    def wrap_function(self, func):
        if hasattr(func, INSTRUMENT):
            # Store the types of callback classes that will handle calls to the
            # wrapped function in the INSTRUMENT attribute. This will be used to
            # invoke appropriate callbacks when the wrapped function gets
            # called.

            # If INSTRUMENT is set, we don't need to instrument the method again
            # but we may need to add the additional callback class to expected
            # handlers stored at the attribute.

            registered_callback_classes = getattr(func, INSTRUMENT)

            if self.callback_class in registered_callback_classes:
                # If our callback class is already in the list, dont bother
                # adding it again.

                logger.debug(
                    f"{func.__name__} already instrumented for callbacks of type {self.callback_class.__name__}"
                )

                return func

            else:
                # Otherwise add our callback class but don't instrument again.

                registered_callback_classes += [self.callback_class]
                setattr(func, INSTRUMENT, registered_callback_classes)

                return func

        # If INSTRUMENT is not set, create a wrapper method and return it.

        # TODO: DEDUP
        async def _agenwrapper_completion(
            responses: AsyncGeneratorType, *args, **kwargs
        ):

            bindings = inspect.signature(func).bind(*args, **kwargs)

            # Get all of the callback classes suitable for handling this call.
            # Note that we stored this in the INSTRUMENT attribute of the
            # wrapper method.
            registered_callback_classes = getattr(
                _agenwrapper_completion, INSTRUMENT
            )

            # Look up the endpoints that are expecting to be notified and the
            # callback tracking the tally. See Endpoint._track_costs for
            # definition.
            endpoints: Dict[Type[EndpointCallback], Sequence[Tuple[Endpoint, EndpointCallback]]] = \
                get_first_local_in_call_stack(
                    key="endpoints",
                    func=self.__find_tracker,
                    offset=0
                )

            # If wrapped method was not called from within _track_costs, we will
            # get None here and do nothing but return wrapped function's
            # response.

            if endpoints is None:
                logger.debug("No endpoints found.")
                # Still need to yield the responses below.

            async for response in responses:
                yield response

                if endpoints is None:
                    continue

                for callback_class in registered_callback_classes:
                    logger.debug(f"Handling callback_class: {callback_class}.")
                    if callback_class not in endpoints:
                        logger.warning(
                            f"Callback class {callback_class.__name__} is registered for handling {func.__name__}"
                            " but there are no endpoints waiting to receive the result."
                        )
                        continue

                    for endpoint, callback in endpoints[callback_class]:
                        logger.debug(f"Handling endpoint {endpoint}.")
                        endpoint.handle_wrapped_call(
                            func=func,
                            bindings=bindings,
                            response=response,
                            callback=callback
                        )

        async def agenwrapper(*args, **kwargs):
            logger.debug(
                f"Calling async generator wrapped {func.__name__} for {self.name}."
            )

            # Get the result of the wrapped function:
            responses: AsyncGeneratorType = await func(*args, **kwargs)

            return _agenwrapper_completion(responses, *args, **kwargs)

        # TODO: DEDUP async/sync code duplication
        async def awrapper(*args, **kwargs):
            logger.debug(
                f"Calling async wrapped {func.__name__} for {self.name}."
            )

            # Get the result of the wrapped function:
            response_or_generator = await func(*args, **kwargs)

            # Check that it is an async generator first. Sometimes we cannot
            # tell statically (via inspect) that a function will produce a
            # generator.
            if inspect.isasyncgen(response_or_generator):
                return _agenwrapper_completion(
                    response_or_generator, *args, **kwargs
                )

            # Otherwise this is not an async generator.
            response = response_or_generator

            bindings = inspect.signature(func).bind(*args, **kwargs)

            # Get all of the callback classes suitable for handling this call.
            # Note that we stored this in the INSTRUMENT attribute of the
            # wrapper method.
            registered_callback_classes = getattr(awrapper, INSTRUMENT)

            # Look up the endpoints that are expecting to be notified and the
            # callback tracking the tally. See Endpoint._track_costs for
            # definition.
            endpoints: Dict[Type[EndpointCallback], Sequence[Tuple[Endpoint, EndpointCallback]]] = \
                get_first_local_in_call_stack(
                    key="endpoints",
                    func=self.__find_tracker,
                    offset=0
                )

            # If wrapped method was not called from within _track_costs, we will
            # get None here and do nothing but return wrapped function's
            # response.
            if endpoints is None:
                logger.debug("No endpoints found.")
                return response

            for callback_class in registered_callback_classes:
                logger.debug(f"Handling callback_class: {callback_class}.")
                if callback_class not in endpoints:
                    logger.warning(
                        f"Callback class {callback_class.__name__} is registered for handling {func.__name__}"
                        " but there are no endpoints waiting to receive the result."
                    )
                    continue

                for endpoint, callback in endpoints[callback_class]:
                    logger.debug(f"Handling endpoint {endpoint}.")
                    endpoint.handle_wrapped_call(
                        func=func,
                        bindings=bindings,
                        response=response,
                        callback=callback
                    )

            return response

        # TODO: DEDUP
        def wrapper(*args, **kwargs):
            logger.debug(f"Calling wrapped {func.__name__} for {self.name}.")

            # Get the result of the wrapped function:
            response: Any = func(*args, **kwargs)

            bindings = inspect.signature(func).bind(*args, **kwargs)

            # Get all of the callback classes suitable for handling this call.
            # Note that we stored this in the INSTRUMENT attribute of the
            # wrapper method.
            registered_callback_classes = getattr(wrapper, INSTRUMENT)

            # Look up the endpoints that are expecting to be notified and the
            # callback tracking the tally. See Endpoint._track_costs for
            # definition.
            endpoints: Dict[Type[EndpointCallback], Sequence[Tuple[Endpoint, EndpointCallback]]] = \
                get_first_local_in_call_stack(
                    key="endpoints",
                    func=self.__find_tracker,
                    offset=0
                )

            # If wrapped method was not called from within _track_costs, we will
            # get None here and do nothing but return wrapped function's
            # response.
            if endpoints is None:
                return response

            for callback_class in registered_callback_classes:
                logger.debug(f"Handling callback_class: {callback_class}.")
                if callback_class not in endpoints:
                    logger.warning(
                        f"Callback class {callback_class.__name__} is registered for handling {func.__name__}"
                        " but there are no endpoints waiting to receive the result."
                    )
                    continue

                for endpoint, callback in endpoints[callback_class]:

                    endpoint.handle_wrapped_call(
                        func=func,
                        bindings=bindings,
                        response=response,
                        callback=callback
                    )

            return response

        # Determine which of the wrapper variants to return and to annotate.

        if inspect.isasyncgenfunction(func):
            # This is not always accurate hence.
            w = agenwrapper
            w2 = _agenwrapper_completion

        elif inspect.iscoroutinefunction(func):
            # An async coroutine can actually be an async generator so we
            # annotate both the async and async generator wrappers.
            w = awrapper
            w2 = _agenwrapper_completion

        else:
            w = wrapper
            w2 = None

        setattr(w, INSTRUMENT, [self.callback_class])
        w.__doc__ = func.__doc__
        w.__name__ = func.__name__
        w.__signature__ = inspect.signature(func)

        if w2 is not None:
            # This attribute is internally by _agenwrapper_completion hence we
            # need this.
            setattr(w2, INSTRUMENT, [self.callback_class])

        logger.debug(f"Instrumenting {func.__name__} for {self.name} .")

        return w


class DummyEndpoint(Endpoint):
    """
    Endpoint for testing purposes. Should not make any network calls.
    """

    # Pretend the model we are querying is loading as is in huggingface.
    is_loading: bool = True

    def __new__(cls, *args, **kwargs):
        return super(Endpoint, cls).__new__(cls, name="dummyendpoint")

    def __init__(self, name: str = "dummyendpoint", **kwargs):
        if hasattr(self, "callback_class"):
            # Already created with SingletonPerName mechanism
            return

        kwargs['name'] = name
        kwargs['callback_class'] = EndpointCallback
        kwargs['rpm'] = DEFAULT_RPM * 10

        super().__init__(**kwargs)

<<<<<<< HEAD
    def post( 
        self, url: str, payload: JSON, timeout: Optional[int] = None
    ) -> Any:
        # classification results only, like from huggingface 
=======
    def post(
        self, url: str, payload: JSON, timeout: Optional[int] = None
    ) -> Any:
        # classification results only, like from huggingface
>>>>>>> 14acfc64

        self.pace_me()

        # pretend to do this:
        """
        ret = requests.post(
            url, json=payload, timeout=timeout, headers=self.post_headers
        )
        """

        if self.is_loading:
            # "model loading message"
            j = dict(estimated_time=1.2345)
            self.is_loading = False
<<<<<<< HEAD
    
=======

>>>>>>> 14acfc64
        elif random.randint(a=0, b=50) == 0:
            # randomly overloaded
            j = dict(error="overloaded")

        else:
            # otherwise a constant success

<<<<<<< HEAD
            j = [[
                {'label': 'LABEL_1', 'score': 0.6034979224205017},
                {'label': 'LABEL_2', 'score': 0.2648237645626068},
                {'label': 'LABEL_0', 'score': 0.13167837262153625}
            ]]
=======
            j = [
                [
                    {
                        'label': 'LABEL_1',
                        'score': 0.6034979224205017
                    }, {
                        'label': 'LABEL_2',
                        'score': 0.2648237645626068
                    }, {
                        'label': 'LABEL_0',
                        'score': 0.13167837262153625
                    }
                ]
            ]
>>>>>>> 14acfc64

        # The rest is the same as in Endpoint:

        # Huggingface public api sometimes tells us that a model is loading and
        # how long to wait:
        if "estimated_time" in j:
            wait_time = j['estimated_time']
            logger.error(f"Waiting for {j} ({wait_time}) second(s).")
            sleep(wait_time + 2)
            return self.post(url, payload)

        if isinstance(j, Dict) and "error" in j:
            error = j['error']
            logger.error(f"API error: {j}.")
            if error == "overloaded":
                logger.error("Waiting for overloaded API before trying again.")
                sleep(10)
                return self.post(url, payload)
            else:
                raise RuntimeError(error)

        assert isinstance(
            j, Sequence
        ) and len(j) > 0, f"Post did not return a sequence: {j}"

        return j[0]<|MERGE_RESOLUTION|>--- conflicted
+++ resolved
@@ -98,11 +98,7 @@
     # Thread that fills the queue at the appropriate rate.
     pace_thread: Thread = pydantic.Field(exclude=True)
 
-<<<<<<< HEAD
-    def __new__(cls, *args, name: str=None, **kwargs):
-=======
     def __new__(cls, *args, name: str = None, **kwargs):
->>>>>>> 14acfc64
         return super(SingletonPerName, cls).__new__(
             SerialModel, *args, name=name, **kwargs
         )
@@ -839,17 +835,10 @@
 
         super().__init__(**kwargs)
 
-<<<<<<< HEAD
-    def post( 
-        self, url: str, payload: JSON, timeout: Optional[int] = None
-    ) -> Any:
-        # classification results only, like from huggingface 
-=======
     def post(
         self, url: str, payload: JSON, timeout: Optional[int] = None
     ) -> Any:
         # classification results only, like from huggingface
->>>>>>> 14acfc64
 
         self.pace_me()
 
@@ -864,11 +853,6 @@
             # "model loading message"
             j = dict(estimated_time=1.2345)
             self.is_loading = False
-<<<<<<< HEAD
-    
-=======
-
->>>>>>> 14acfc64
         elif random.randint(a=0, b=50) == 0:
             # randomly overloaded
             j = dict(error="overloaded")
@@ -876,13 +860,6 @@
         else:
             # otherwise a constant success
 
-<<<<<<< HEAD
-            j = [[
-                {'label': 'LABEL_1', 'score': 0.6034979224205017},
-                {'label': 'LABEL_2', 'score': 0.2648237645626068},
-                {'label': 'LABEL_0', 'score': 0.13167837262153625}
-            ]]
-=======
             j = [
                 [
                     {
@@ -897,7 +874,6 @@
                     }
                 ]
             ]
->>>>>>> 14acfc64
 
         # The rest is the same as in Endpoint:
 
