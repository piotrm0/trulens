--- conflicted
+++ resolved
@@ -10,7 +10,6 @@
 import random
 from threading import Thread
 from time import sleep
-from types import AsyncGeneratorType
 from types import ModuleType
 from typing import (
     Any, Callable, ClassVar, Dict, List, Optional, Sequence, Tuple, Type,
@@ -591,11 +590,7 @@
         async def awrapper(*args, **kwargs):
             logger.debug(
                 f"Calling wrapped async {func.__name__} for {self.name}, "
-<<<<<<< HEAD
-                f"iscoroutinefunction={inspect.iscoroutinefunction(func)}, "
-=======
                 f"iscoroutinefunction={is_really_coroutinefunction(func)}, "
->>>>>>> 12b71c97
                 f"isasyncgenfunction={inspect.isasyncgenfunction(func)}"
             )
 
@@ -650,11 +645,7 @@
         def wrapper(*args, **kwargs):
             logger.debug(
                 f"Calling instrumented sync method {func} of type {type(func)}, "
-<<<<<<< HEAD
-                f"iscoroutinefunction={inspect.iscoroutinefunction(func)}, "
-=======
                 f"iscoroutinefunction={is_really_coroutinefunction(func)}, "
->>>>>>> 12b71c97
                 f"isasyncgeneratorfunction={inspect.isasyncgenfunction(func)}"
             )
             return sync(awrapper, *args, **kwargs)
@@ -667,22 +658,7 @@
 
         # Determine which of the wrapper variants to return and to annotate.
 
-<<<<<<< HEAD
-        # NOTE(piotrm): inspect checkers for async functions do not work on
-        # openai clients, perhaps because they use @typing.overload. Because of
-        # that, we detect them by checking __wrapped__ attribute instead. Note
-        # that the inspect docs suggest they should be able to handle wrapped
-        # functions but perhaps they handle different type of wrapping?
-        # See https://docs.python.org/3/library/inspect.html#inspect.iscoroutinefunction .
-
-        effective_func = func
-        if safe_hasattr(func, "__wrapped__"):
-            effective_func = safe_getattr(func, "__wrapped__")
-
-        if inspect.iscoroutinefunction(effective_func):
-=======
         if is_really_coroutinefunction(func):
->>>>>>> 12b71c97
             w = awrapper
         else:
             w = wrapper
