import logging
from typing import Dict, List

import numpy as np
from tqdm.auto import tqdm

from trulens_eval.feedback import prompts
from trulens_eval.feedback.provider import Provider
from trulens_eval.feedback.provider.hugs import Huggingface
from trulens_eval.feedback.provider.openai import AzureOpenAI
from trulens_eval.feedback.provider.openai import OpenAI
from trulens_eval.utils.generated import re_1_10_rating
<<<<<<< HEAD

logger = logging.getLogger(__name__)

    
=======
from trulens_eval.utils.pyschema import WithClassInfo
from trulens_eval.utils.serial import SerialModel
"""
TODO: feedback collections refactor

class FeedbackCollection(SerialModel, WithClassInfo):
    ...

class Syntax():
    ...

class Truth():
    ...

class Relevance():
    ...

class Safety(RequiresCompletionProvider):

    of_prompt(...) -> ...
    ...
"""

logger = logging.getLogger(__name__)


>>>>>>> a122eb8b
class Groundedness(SerialModel, WithClassInfo):
    """Measures Groundedness.
    """
    groundedness_provider: Provider
    summarize_provider: Provider

    def __init__(
        self,
        summarize_provider: Provider = None,
        groundedness_provider: Provider = None
    ):
        """Instantiates the groundedness providers. Currently the groundedness functions work well with a summarizer.
        This class will use an OpenAI summarizer to find the relevant strings in a text. The groundedness_provider can 
        either be an llm with OpenAI or NLI with huggingface.

        Usage 1:
        ```
        from trulens_eval.feedback import Groundedness
        from trulens_eval.feedback.provider.openai import OpenAI
        openai_provider = OpenAI()
        groundedness_imp = Groundedness(groundedness_provider=openai_provider)
        ```

        Usage 2:
        ```
        from trulens_eval.feedback import Groundedness
        from trulens_eval.feedback.provider.hugs import Huggingface
        huggingface_provider = Huggingface()
        groundedness_imp = Groundedness(groundedness_provider=huggingface_provider)
        ```

        Args:
            groundedness_provider (Provider, optional): groundedness provider options: OpenAI LLM or HuggingFace NLI. Defaults to OpenAI().
            summarize_provider (Provider, optional): Internal Usage for DB serialization.
        """
        logger.warning(
            "Feedback function `groundedness_measure` was renamed to `groundedness_measure_with_cot_reasons`. The new functionality of `groundedness_measure` function will no longer emit reasons as a lower cost option. It may have reduced accuracy due to not using Chain of Thought reasoning in the scoring."
        )

        summarize_provider = OpenAI()
        if groundedness_provider is None:
            groundedness_provider = OpenAI()
        if not isinstance(groundedness_provider,
                          (OpenAI, AzureOpenAI, Huggingface)):
            raise Exception(
                "Groundedness is only supported groundedness_provider as OpenAI, AzureOpenAI or Huggingface Providers."
            )
        super().__init__(
            summarize_provider=summarize_provider,
            groundedness_provider=groundedness_provider,
            obj=self  # for WithClassInfo
        )

    def groundedness_measure(self, source: str, statement: str) -> float:
        """A measure to track if the source material supports each sentence in the statement. 
        This groundedness measure is faster; but less accurate than `groundedness_measure_with_summarize_step` 

        Usage on RAG Contexts:
        ```
        from trulens_eval import Feedback
        from trulens_eval.feedback import Groundedness
        from trulens_eval.feedback.provider.openai import OpenAI
        grounded = feedback.Groundedness(groundedness_provider=OpenAI())


        f_groundedness = feedback.Feedback(grounded.groundedness_measure).on(
            Select.Record.app.combine_documents_chain._call.args.inputs.input_documents[:].page_content # See note below
        ).on_output().aggregate(grounded.grounded_statements_aggregator)
        ```
        The `on(...)` selector can be changed. See [Feedback Function Guide : Selectors](https://www.trulens.org/trulens_eval/feedback_function_guide/#selector-details)


        Args:
            source (str): The source that should support the statement
            statement (str): The statement to check groundedness

        Returns:
            float: A measure between 0 and 1, where 1 means each sentence is grounded in the source.
        """

        groundedness_scores = {}
        if isinstance(self.groundedness_provider, (AzureOpenAI, OpenAI)):
            groundedness_scores[f"full_doc_score"] = re_1_10_rating(
                self.summarize_provider._groundedness_doc_in_out(
                    source, statement, chain_of_thought=False
                )
            ) / 10
            reason = "Reasons not supplied for non chain of thought function"
        elif isinstance(self.groundedness_provider, Huggingface):
            reason = ""
            for i, hypothesis in enumerate(
                    tqdm(statement.split("."),
                         desc="Groundendess per statement in source")):
                plausible_junk_char_min = 4  # very likely "sentences" under 4 characters are punctuation, spaces, etc
                if len(hypothesis) > plausible_junk_char_min:
                    score = self.groundedness_provider._doc_groundedness(
                        premise=source, hypothesis=hypothesis
                    )
                    reason = reason + str.format(
                        prompts.GROUNDEDNESS_REASON_TEMPLATE,
                        statement_sentence=hypothesis,
                        supporting_evidence="[Doc NLI Used full source]",
                        score=score * 10,
                    )
                    groundedness_scores[f"statement_{i}"] = score

        return groundedness_scores, {"reason": reason}

    def groundedness_measure_with_cot_reasons(
        self, source: str, statement: str
    ) -> float:
        """A measure to track if the source material supports each sentence in the statement. 
        This groundedness measure is faster; but less accurate than `groundedness_measure_with_summarize_step`.
        Also uses chain of thought methodology and emits the reasons.

        Usage on RAG Contexts:
        ```
        from trulens_eval import Feedback
        from trulens_eval.feedback import Groundedness
        from trulens_eval.feedback.provider.openai import OpenAI
        grounded = feedback.Groundedness(groundedness_provider=OpenAI())


        f_groundedness = feedback.Feedback(grounded.groundedness_measure_with_cot_reasons).on(
            Select.Record.app.combine_documents_chain._call.args.inputs.input_documents[:].page_content # See note below
        ).on_output().aggregate(grounded.grounded_statements_aggregator)
        ```
        The `on(...)` selector can be changed. See [Feedback Function Guide : Selectors](https://www.trulens.org/trulens_eval/feedback_function_guide/#selector-details)


        Args:
            source (str): The source that should support the statement
            statement (str): The statement to check groundedness

        Returns:
            float: A measure between 0 and 1, where 1 means each sentence is grounded in the source.
        """
        groundedness_scores = {}
        if isinstance(self.groundedness_provider, (AzureOpenAI, OpenAI)):
            plausible_junk_char_min = 4  # very likely "sentences" under 4 characters are punctuation, spaces, etc
            if len(statement) > plausible_junk_char_min:
                reason = self.summarize_provider._groundedness_doc_in_out(
                    source, statement
                )
            i = 0
            for line in reason.split('\n'):
                if "Score" in line:
                    groundedness_scores[f"statement_{i}"
                                       ] = re_1_10_rating(line) / 10
                    i += 1
            return groundedness_scores, {"reason": reason}
        elif isinstance(self.groundedness_provider, Huggingface):
            raise Exception(
                "Chain of Thought reasoning is only applicable to OpenAI groundedness providers. Instantiate `Groundedness(groundedness_provider=OpenAI())` or use `groundedness_measure` feedback function."
            )

    def groundedness_measure_with_summarize_step(
        self, source: str, statement: str
    ) -> float:
        """A measure to track if the source material supports each sentence in the statement. 
        This groundedness measure is more accurate; but slower using a two step process.
        - First find supporting evidence with an LLM
        - Then for each statement sentence, check groundendness
        
        Usage on RAG Contexts:
        ```
        from trulens_eval import Feedback
        from trulens_eval.feedback import Groundedness
        from trulens_eval.feedback.provider.openai import OpenAI
        grounded = feedback.Groundedness(groundedness_provider=OpenAI())


        f_groundedness = feedback.Feedback(grounded.groundedness_measure_with_summarize_step).on(
            Select.Record.app.combine_documents_chain._call.args.inputs.input_documents[:].page_content # See note below
        ).on_output().aggregate(grounded.grounded_statements_aggregator)
        ```
        The `on(...)` selector can be changed. See [Feedback Function Guide : Selectors](https://www.trulens.org/trulens_eval/feedback_function_guide/#selector-details)


        Args:
            source (str): The source that should support the statement
            statement (str): The statement to check groundedness

        Returns:
            float: A measure between 0 and 1, where 1 means each sentence is grounded in the source.
        """
        groundedness_scores = {}
        reason = ""
        for i, hypothesis in enumerate(
                tqdm(statement.split("."),
                     desc="Groundendess per statement in source")):
            plausible_junk_char_min = 4  # very likely "sentences" under 4 characters are punctuation, spaces, etc
            if len(hypothesis) > plausible_junk_char_min:
                supporting_premise = self.summarize_provider._find_relevant_string(
                    source, hypothesis
                )
                score = self.groundedness_provider._summarized_groundedness(
                    premise=supporting_premise, hypothesis=hypothesis
                )
                reason = reason + str.format(
                    prompts.GROUNDEDNESS_REASON_TEMPLATE,
                    statement_sentence=hypothesis,
                    supporting_evidence=supporting_premise,
                    score=score * 10,
                )
                groundedness_scores[f"statement_{i}"] = score
        return groundedness_scores, {"reason": reason}

    def grounded_statements_aggregator(
        self, source_statements_multi_output: List[Dict]
    ) -> float:
        """Aggregates multi-input, mulit-output information from the groundedness_measure methods.


        Args:
            source_statements_multi_output (List[Dict]): A list of scores. Each list index is a context. The Dict is a per statement score.

        Returns:
            float: for each statement, gets the max groundedness, then averages over that.
        """
        all_results = []

        statements_to_scores = {}
        for multi_output in source_statements_multi_output:
            for k in multi_output:
                if k not in statements_to_scores:
                    statements_to_scores[k] = []
                statements_to_scores[k].append(multi_output[k])

        for k in statements_to_scores:
            all_results.append(np.max(statements_to_scores[k]))

        return np.mean(all_results)<|MERGE_RESOLUTION|>--- conflicted
+++ resolved
@@ -10,39 +10,10 @@
 from trulens_eval.feedback.provider.openai import AzureOpenAI
 from trulens_eval.feedback.provider.openai import OpenAI
 from trulens_eval.utils.generated import re_1_10_rating
-<<<<<<< HEAD
 
 logger = logging.getLogger(__name__)
 
     
-=======
-from trulens_eval.utils.pyschema import WithClassInfo
-from trulens_eval.utils.serial import SerialModel
-"""
-TODO: feedback collections refactor
-
-class FeedbackCollection(SerialModel, WithClassInfo):
-    ...
-
-class Syntax():
-    ...
-
-class Truth():
-    ...
-
-class Relevance():
-    ...
-
-class Safety(RequiresCompletionProvider):
-
-    of_prompt(...) -> ...
-    ...
-"""
-
-logger = logging.getLogger(__name__)
-
-
->>>>>>> a122eb8b
 class Groundedness(SerialModel, WithClassInfo):
     """Measures Groundedness.
     """
