--- conflicted
+++ resolved
@@ -24,27 +24,13 @@
     Measures Groundedness.
     """
 
-    # @pydantic.validator()
     groundedness_provider: Provider
-
-<<<<<<< HEAD
-    #@classmethod
-    #def model_validate(cls, obj, **kwargs):
-    #    print("Groundedness.model_validate")
-    #    return super().model_validate(obj, **kwargs)
 
     def __init__(self, groundedness_provider: Optional[Provider] = None, **kwargs):
         """
         Instantiates the groundedness providers. Currently the groundedness
         functions work well with a summarizer. This class will use an LLM to
         find the relevant strings in a text. The groundedness_provider can
-=======
-    def __init__(
-        self, groundedness_provider: Optional[Provider] = None, **kwargs
-    ):
-        """Instantiates the groundedness providers. Currently the groundedness functions work well with a summarizer.
-        This class will use an LLM to find the relevant strings in a text. The groundedness_provider can 
->>>>>>> 1b7c5167
         either be an LLM provider (such as OpenAI) or NLI with huggingface.
 
         Usage 1:
@@ -88,26 +74,27 @@
         This groundedness measure is faster; but less accurate than `groundedness_measure_with_summarize_step` 
 
         Usage on RAG Contexts:
-        ```
+        ```python
         from trulens_eval import Feedback
         from trulens_eval.feedback import Groundedness
         from trulens_eval.feedback.provider.openai import OpenAI
         grounded = feedback.Groundedness(groundedness_provider=OpenAI())
-
 
         f_groundedness = feedback.Feedback(grounded.groundedness_measure).on(
             Select.Record.app.combine_documents_chain._call.args.inputs.input_documents[:].page_content # See note below
         ).on_output().aggregate(grounded.grounded_statements_aggregator)
         ```
-        The `on(...)` selector can be changed. See [Feedback Function Guide : Selectors](https://www.trulens.org/trulens_eval/feedback_function_guide/#selector-details)
-
+
+        The `on(...)` selector can be changed. See [Feedback Function Guide :
+        Selectors](https://www.trulens.org/trulens_eval/feedback_function_guide/#selector-details)
 
         Args:
             source (str): The source that should support the statement
             statement (str): The statement to check groundedness
 
         Returns:
-            float: A measure between 0 and 1, where 1 means each sentence is grounded in the source.
+            float: A measure between 0 and 1, where 1 means each sentence is
+            grounded in the source.
         """
         logger.warning(
             "Feedback function `groundedness_measure` was renamed to `groundedness_measure_with_cot_reasons`. The new functionality of `groundedness_measure` function will no longer emit reasons as a lower cost option. It may have reduced accuracy due to not using Chain of Thought reasoning in the scoring."
@@ -144,7 +131,8 @@
     def groundedness_measure_with_cot_reasons(
         self, source: str, statement: str
     ) -> float:
-        """A measure to track if the source material supports each sentence in the statement. 
+        """
+        A measure to track if the source material supports each sentence in the statement. 
         This groundedness measure is faster; but less accurate than `groundedness_measure_with_summarize_step`.
         Also uses chain of thought methodology and emits the reasons.
 
@@ -247,7 +235,6 @@
     ) -> float:
         """Aggregates multi-input, mulit-output information from the groundedness_measure methods.
 
-
         Args:
             source_statements_multi_output (List[Dict]): A list of scores. Each list index is a context. The Dict is a per statement score.
 
