import logging
from typing import Any, Callable, Dict, Iterable, Tuple, Union

logger = logging.getLogger(__name__)

# Signature of feedback implementations. Take in any number of arguments
# and return either a single float or a float and a dictionary (of metadata).
ImpCallable = Callable[..., Union[float, Tuple[float, Dict[str, Any]]]]

# Signature of aggregation functions.
AggCallable = Callable[[Iterable[float]], float]

# Specific feedback functions:
from trulens_eval.feedback.embeddings import Embeddings
# Main class holding and running feedback functions:
from trulens_eval.feedback.feedback import Feedback
from trulens_eval.feedback.groundedness import Groundedness
from trulens_eval.feedback.groundtruth import GroundTruthAgreement
from trulens_eval.feedback.provider.cohere import Cohere
# Providers of feedback functions evaluation:
from trulens_eval.feedback.provider.hugs import Huggingface
from trulens_eval.feedback.provider.litellm import LiteLLM
from trulens_eval.feedback.provider.openai import AzureOpenAI
from trulens_eval.feedback.provider.openai import OpenAI
from trulens_eval.feedback.provider.bedrock import Bedrock

__all__ = [
<<<<<<< HEAD
    'Feedback', 'Embeddings', 'Groundedness', 'GroundTruthAgreement', 'OpenAI',
    'AzureOpenAI', 'Huggingface', 'Cohere', 'LiteLLM'
=======
    'Feedback', 'Embeddings', 'Groundedness', 'GroundTruthAgreement', 'OpenAI', 'AzureOpenAI',
    'Huggingface', 'Cohere', 'LiteLLM','Bedrock'
>>>>>>> bce79f48
]<|MERGE_RESOLUTION|>--- conflicted
+++ resolved
@@ -25,11 +25,6 @@
 from trulens_eval.feedback.provider.bedrock import Bedrock
 
 __all__ = [
-<<<<<<< HEAD
-    'Feedback', 'Embeddings', 'Groundedness', 'GroundTruthAgreement', 'OpenAI',
-    'AzureOpenAI', 'Huggingface', 'Cohere', 'LiteLLM'
-=======
     'Feedback', 'Embeddings', 'Groundedness', 'GroundTruthAgreement', 'OpenAI', 'AzureOpenAI',
     'Huggingface', 'Cohere', 'LiteLLM','Bedrock'
->>>>>>> bce79f48
 ]