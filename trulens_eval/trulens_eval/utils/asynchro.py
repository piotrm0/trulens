"""
# Synchronization/Async Utilities

NOTE: we cannot name a module "async" as it is a python keyword.

## Synchronous vs. Asynchronous

Some functions in trulens_eval come with asynchronous versions. Those use "async
def" instead of "def" and typically start with the letter "a" in their name with
the rest matching their synchronous version. Example:

```python
    @staticmethod
    def track_all_costs(
        ...

    @staticmethod
    async def atrack_all_costs(
        ...
```

Due to how python handles such functions and how they are executed, it is
relatively difficult to reshare code between the two versions. Asynchronous
functions are executed by an async loop (see
[https://docs.python.org/3/library/asyncio-eventloop.html](Event Loop)). Python
prevents any threads from having more than one running loop meaning one may not
be able to create one to run some async code if one has already been
created/running in the thread. The method `sync` here, used to convert an async
computation into a sync computation, needs to create a new thread. The impact of
this, whether overhead, or record info, is uncertain.

### What should be Sync/Async?

Try to have all internals be async but for users we may expose sync versions via
the `sync` method. If internals are async and don't need exposure, don't need to
provide a synced version.

"""

import asyncio
import inspect
import logging
from threading import current_thread
from typing import Awaitable, Callable, TypeVar, Union

import nest_asyncio

from trulens_eval.utils.python import is_really_coroutinefunction
from trulens_eval.utils.python import T
from trulens_eval.utils.python import Thunk
from trulens_eval.utils.threading import Thread

<<<<<<< HEAD
import nest_asyncio
=======
>>>>>>> 5e558467
nest_asyncio.apply()

logger = logging.getLogger(__name__)

A = TypeVar("A")
B = TypeVar("B")

# Awaitable or not. May be checked with inspect.isawaitable .
MaybeAwaitable = Union[T, Awaitable[T]]

# Function or coroutine function. May be checked with
# is_really_coroutinefunction .
CallableMaybeAwaitable = Union[Callable[[A], B], Callable[[A], Awaitable[B]]]

# Thunk or coroutine thunk. May be checked with is_really_coroutinefunction .
ThunkMaybeAwaitable = Union[Thunk[T], Thunk[Awaitable[T]]]


async def desync(
    func: CallableMaybeAwaitable[A, T], *args, **kwargs
) -> T:  # effectively Awaitable[T]:
    """
    Run the given function asynchronously with the given args. If it is not
    asynchronous, will run in thread. Note: this has to be marked async since in
    some cases we cannot tell ahead of time that `func` is asynchronous so we
    may end up running it to produce a coroutine object which we then need to
    run asynchronously.
    """

    if is_really_coroutinefunction(func):
        return await func(*args, **kwargs)

    else:
        res = await asyncio.to_thread(func, *args, **kwargs)

        # HACK010: Might actually have been a coroutine after all.
        if inspect.iscoroutine(res):
            return await res
        else:
            return res


def sync(func: CallableMaybeAwaitable[A, T], *args, **kwargs) -> T:
    """
    Get result of calling function on the given args. If it is awaitable, will
    block until it is finished. Runs in a new thread in such cases.
    """

    if is_really_coroutinefunction(func):
        func: Callable[[A], Awaitable[T]]
        awaitable: Awaitable[T] = func(*args, **kwargs)

        # HACK010: Debugging here to make sure it is awaitable.
        assert inspect.isawaitable(awaitable)

        # Check if there is a running loop.
        try:
            loop = asyncio.get_running_loop()

        except Exception:
            # If not, we can create one here and run it until completion.
            loop = asyncio.new_event_loop()
            return loop.run_until_complete(awaitable)
        
        try:
            # If have nest_asyncio, can run in current thread.
            import nest_asyncio
            return loop.run_until_complete(awaitable)
        except:
            pass

<<<<<<< HEAD
=======
        try:
            # If have nest_asyncio, can run in current thread.
            import nest_asyncio
            return loop.run_until_complete(awaitable)
        except:
            pass

>>>>>>> 5e558467
        # Otherwise we cannot run a new loop in this thread so we create a
        # new thread to run the awaitable until completion.

        def run_in_new_loop():
            th: Thread = current_thread()
            # Attach return value and possibly exception to thread object so we
            # can retrieve from the starter of the thread.
            th.ret = None
            th.error = None
            try:
                loop = asyncio.new_event_loop()
                th.ret = loop.run_until_complete(awaitable)
            except Exception as e:
                th.error = e

        thread = Thread(target=run_in_new_loop)

        # Start thread and wait for it to finish.
        thread.start()
        thread.join()

        # Get the return or error, return the return or raise the error.
        if thread.error is not None:
            raise thread.error
        else:
            return thread.ret

    else:
        func: Callable[[A], T]
        # Not a coroutine function, so do not need to sync anything.
        # HACK010: TODO: What if the inspect fails here too? We do some checks
        # in desync but not here.

        return func(*args, **kwargs)<|MERGE_RESOLUTION|>--- conflicted
+++ resolved
@@ -50,10 +50,6 @@
 from trulens_eval.utils.python import Thunk
 from trulens_eval.utils.threading import Thread
 
-<<<<<<< HEAD
-import nest_asyncio
-=======
->>>>>>> 5e558467
 nest_asyncio.apply()
 
 logger = logging.getLogger(__name__)
@@ -125,8 +121,6 @@
         except:
             pass
 
-<<<<<<< HEAD
-=======
         try:
             # If have nest_asyncio, can run in current thread.
             import nest_asyncio
@@ -134,7 +128,6 @@
         except:
             pass
 
->>>>>>> 5e558467
         # Otherwise we cannot run a new loop in this thread so we create a
         # new thread to run the awaitable until completion.
 
