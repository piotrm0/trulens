"""
Container class utilities.
"""

from __future__ import annotations

import itertools
import logging
from pprint import PrettyPrinter
from typing import Callable, Dict, Iterable, Sequence, Tuple, TypeVar, Union

logger = logging.getLogger(__name__)
pp = PrettyPrinter()

T = TypeVar("T")

# Collection utilities


def first(seq: Sequence[T]) -> T:
    return seq[0]


def second(seq: Sequence[T]) -> T:
    return seq[1]


def third(seq: Sequence[T]) -> T:
    return seq[2]


def is_empty(obj):
    try:
        return len(obj) == 0
    except Exception:
        return False

A = TypeVar("A")
B = TypeVar("B")

def dict_set_with(dict1: Dict[A, B], dict2: Dict[A, B]) -> Dict[A, B]:
    """
    Add the key/values from `dict2` to `dict1`. Mutates and returns `dict1`.
    """

<<<<<<< HEAD
=======
A = TypeVar("A")
B = TypeVar("B")


def dict_set_with(dict1: Dict[A, B], dict2: Dict[A, B]) -> Dict[A, B]:
    """
    Add the key/values from `dict2` to `dict1`. Mutates and returns `dict1`.
    """

>>>>>>> 3c2fe22b
    dict1.update(dict2)
    return dict1


<<<<<<< HEAD
def dict_set_with_multikey(dict1: Dict[A, B], dict2: Dict[Union[A, Tuple[A, ...]], B]) -> Dict[A, B]:
=======
def dict_set_with_multikey(
    dict1: Dict[A, B], dict2: Dict[Union[A, Tuple[A, ...]], B]
) -> Dict[A, B]:
>>>>>>> 3c2fe22b
    """
    Like `dict_set_with` except the second dict can have tuples as keys in which
    case all of the listed keys are set to the given value.
    """
    for ks, v in dict2.items():
        if isinstance(ks, tuple):
            for k in ks:
                dict1[k] = v
        else:
            dict1[ks] = v
    return dict1


def dict_merge_with(dict1: Dict, dict2: Dict, merge: Callable) -> Dict:
    """
    Merge values from the second dictionary into the first. If both dicts
    contain the same key, the given `merge` function is used to merge the
    values.
    """
    for k, v in dict2.items():
        if k in dict1:
            dict1[k] = merge(dict1[k], v)
        else:
            dict1[k] = v

    return dict1


# Generator utils


def iterable_peek(it: Iterable[T]) -> Tuple[T, Iterable[T]]:
    iterator = iter(it)
    item = next(iterator)
    return item, itertools.chain([item], iterator)<|MERGE_RESOLUTION|>--- conflicted
+++ resolved
@@ -13,63 +13,55 @@
 pp = PrettyPrinter()
 
 T = TypeVar("T")
+A = TypeVar("A")
+B = TypeVar("B")
+
 
 # Collection utilities
 
 
 def first(seq: Sequence[T]) -> T:
+    """Get the first item in a sequence."""
     return seq[0]
 
 
 def second(seq: Sequence[T]) -> T:
+    """Get the second item in a sequence."""
     return seq[1]
 
 
 def third(seq: Sequence[T]) -> T:
+    """Get the third item in a sequence."""
     return seq[2]
 
 
 def is_empty(obj):
+    """Check if an object is empty.
+    
+    If object is not a sequence, returns False.
+    """
+
     try:
         return len(obj) == 0
     except Exception:
         return False
 
-A = TypeVar("A")
-B = TypeVar("B")
 
 def dict_set_with(dict1: Dict[A, B], dict2: Dict[A, B]) -> Dict[A, B]:
-    """
-    Add the key/values from `dict2` to `dict1`. Mutates and returns `dict1`.
+    """Add the key/values from `dict2` to `dict1`.
+    
+    Mutates and returns `dict1`.
     """
 
-<<<<<<< HEAD
-=======
-A = TypeVar("A")
-B = TypeVar("B")
-
-
-def dict_set_with(dict1: Dict[A, B], dict2: Dict[A, B]) -> Dict[A, B]:
-    """
-    Add the key/values from `dict2` to `dict1`. Mutates and returns `dict1`.
-    """
-
->>>>>>> 3c2fe22b
     dict1.update(dict2)
     return dict1
 
 
-<<<<<<< HEAD
-def dict_set_with_multikey(dict1: Dict[A, B], dict2: Dict[Union[A, Tuple[A, ...]], B]) -> Dict[A, B]:
-=======
 def dict_set_with_multikey(
     dict1: Dict[A, B], dict2: Dict[Union[A, Tuple[A, ...]], B]
 ) -> Dict[A, B]:
->>>>>>> 3c2fe22b
-    """
-    Like `dict_set_with` except the second dict can have tuples as keys in which
-    case all of the listed keys are set to the given value.
-    """
+    """Like `dict_set_with` except the second dict can have tuples as keys in which
+    case all of the listed keys are set to the given value."""
     for ks, v in dict2.items():
         if isinstance(ks, tuple):
             for k in ks:
@@ -80,10 +72,10 @@
 
 
 def dict_merge_with(dict1: Dict, dict2: Dict, merge: Callable) -> Dict:
-    """
-    Merge values from the second dictionary into the first. If both dicts
-    contain the same key, the given `merge` function is used to merge the
-    values.
+    """Merge values from the second dictionary into the first.
+    
+    If both dicts contain the same key, the given `merge` function is used to
+    merge the values.
     """
     for k, v in dict2.items():
         if k in dict1:
