"""
This is pre-sqlalchemy db migration. This file should not need changes. It is
here for backwards compatibility of oldest trulens-eval versions.
"""

import json
import logging
import shutil
import traceback
from typing import Callable, List
import uuid

import pydantic
from tqdm import tqdm

from trulens_eval.feedback import feedback as mod_feedback
from trulens_eval.schema import app as mod_app_schema
from trulens_eval.schema import base as mod_base_schema
from trulens_eval.schema import feedback as mod_feedback_schema
from trulens_eval.schema import record as mod_record_schema
from trulens_eval.utils.pyschema import Class
from trulens_eval.utils.pyschema import CLASS_INFO
from trulens_eval.utils.pyschema import FunctionOrMethod
from trulens_eval.utils.pyschema import Method
from trulens_eval.utils.pyschema import Module
from trulens_eval.utils.pyschema import Obj

logger = logging.getLogger(__name__)
'''
How to make a db migrations:

1. Create a compatibility DB (checkout the last pypi rc branch https://github.com/truera/trulens/tree/releases/rc-trulens-eval-X.x.x/):
  In trulens/trulens_eval/tests/docs_notebooks/notebooks_to_test 
  remove any local dbs
    * rm rf default.sqlite
  run below notebooks (Making sure you also run with the same X.x.x version trulens-eval)
    * all_tools.ipynb # cp cp ../generated_files/all_tools.ipynb ./
    * llama_index_quickstart.ipynb # cp frameworks/llama_index/llama_index_quickstart.ipynb ./
    * langchain-retrieval-augmentation-with-trulens.ipynb # cp vector-dbs/pinecone/langchain-retrieval-augmentation-with-trulens.ipynb ./
    * Add any other notebooks you think may have possible breaking changes
  replace the last compatible db with this new db file
    * See the last COMPAT_VERSION: compatible version in leftmost below: migration_versions
    * mv default.sqlite trulens/trulens_eval/release_dbs/COMPAT_VERSION/default.sqlite

2. Do Migration coding
  * Update __init__.py with the new version
  * The upgrade methodology is determined by this datastructure
        upgrade_paths = {
            # from_version: (to_version,migrate_function)
            "0.1.2": ("0.2.0", migrate_0_1_2),
            "0.2.0": ("0.3.0", migrate_0_2_0)
        }
  * add your version to the version list:
      migration_versions: list = [YOUR VERSION HERE,...,"0.3.0", "0.2.0", "0.1.2"]


3. To Test
  * replace your db file with an old version db first and see if the tru.migrate_database() works.

4. Add a DB file for testing new breaking changes (Same as step 1: but with your new version) 
  * Do a sys.path.insert(0,TRULENS_PATH) to run with your version
'''


class VersionException(Exception):
    pass


MIGRATION_UNKNOWN_STR = "unknown[db_migration]"
migration_versions: List[str] = [
    "0.19.0"
]


def _update_db_json_col(
    db, table: str, old_entry: tuple, json_db_col_idx: int, new_json: dict
):
    """Replaces an old json serialized db column with a migrated/new one.

    Args:
        db (DB): the db object

        table (str): the table to update (from the current DB)

        old_entry (tuple): the db tuple to update

        json_db_col_idx (int): the tuple idx to update
        
        new_json (dict): the new json object to be put in the D
    """
    migrate_record = list(old_entry)
    migrate_record[json_db_col_idx] = json.dumps(new_json)
    migrate_record = tuple(migrate_record)
    db._insert_or_replace_vals(table=table, vals=migrate_record)


def jsonlike_map(fval=None, fkey=None, fkeyval=None):
    if fval is None:
        fval = lambda x: x
    if fkey is None:
        fkey = lambda x: x
    if fkeyval is None:
        fkeyval = lambda x, y: (x, y)

    def walk(obj):
        if isinstance(obj, dict):
            ret = {}
            for k, v in obj.items():
                k = fkey(k)
                v = fval(walk(v))
                k, v = fkeyval(k, v)
                ret[k] = v
            return fval(ret)

        if isinstance(obj, (list, tuple)):
            return fval(type(obj)(fval(walk(v)) for v in obj))

        else:
            return fval(obj)

    return walk


def jsonlike_rename_key(old_key, new_key) -> Callable:

    def fkey(k):
        if k == old_key:
            logger.debug(f"key {old_key} -> {new_key}")
            return new_key
        else:
            return k

    return jsonlike_map(fkey=fkey)


def jsonlike_rename_value(old_val, new_val) -> Callable:

    def fval(v):
        if v == old_val:
            logger.debug(f"value {old_val} -> {new_val}")
            return new_val
        else:
            return v

    return jsonlike_map(fval=fval)


class UnknownClass(pydantic.BaseModel):

    def unknown_method(self):
        """
        This is a placeholder put into the database in place of methods whose
        information was not recorded in earlier versions of trulens.
        """

<<<<<<< HEAD

def migrate_0_9_0(db):
    rename_classinfo = jsonlike_rename_key("__tru_class_info", "tru_class_info")
    rename_objserial = jsonlike_rename_value("ObjSerial", "Obj")

    def migrate_misc(obj):

        # Old Method format:
        if isinstance(obj,
                      dict) and "module_name" in obj and "method_name" in obj:
            logger.debug("migrating RecordAppCallMethod %s", obj)
            # example: {'module_name': 'langchain.chains.llm', 'class_name': 'LLMChain', 'method_name': '_call'}
            return Method(
                obj=Obj(
                    cls=Class(
                        name=obj['class_name'],
                        module=Module(module_name=obj['module_name'])
                    ),
                    id=0
                ),
                name=obj['method_name']
            ).model_dump()

        else:
            return obj

    dummy_methods = jsonlike_map(fval=migrate_misc)

    all_migrate = lambda obj: dummy_methods(
        rename_classinfo(rename_objserial(obj))
    )

    conn, c = db._connect()
    c.execute(
        """SELECT * FROM records"""
    )  # Use hardcode names as versions could go through name change
    rows = c.fetchall()
    json_db_col_idx = 4

    for old_entry in tqdm(rows, desc="Migrating Records DB 0.9.0 to 0.19.0"):
        new_json = all_migrate(json.loads(old_entry[json_db_col_idx]))

        _update_db_json_col(
            db=db,
            table=
            "records",  # Use hardcode names as versions could go through name change
            old_entry=old_entry,
            json_db_col_idx=json_db_col_idx,
            new_json=new_json
        )

    c.execute(f"""SELECT * FROM feedback_defs""")
    rows = c.fetchall()
    json_db_col_idx = 1
    for old_entry in tqdm(rows,
                          desc="Migrating FeedbackDefs DB 0.9.0 to 0.19.0"):
        new_json = all_migrate(json.loads(old_entry[json_db_col_idx]))

        if CLASS_INFO not in new_json:
            new_json[CLASS_INFO] = Class.of_class(mod_feedback.Feedback).model_dump()
            logger.debug("adding '%s'", CLASS_INFO)

        if "initial_app_loader" not in new_json:
            new_json['initial_app_loader'] = None
            logger.debug("adding 'initial_app_loader'")

        if "initial_app_loader_dump" not in new_json:
            new_json['initial_app_loader_dump'] = None
            logger.debug("adding 'initial_app_loader_dump'")

        _update_db_json_col(
            db=db,
            table="feedback_defs",
            old_entry=old_entry,
            json_db_col_idx=json_db_col_idx,
            new_json=new_json
        )

    c.execute("""SELECT * FROM apps""")
    rows = c.fetchall()
    json_db_col_idx = 1
    for old_entry in tqdm(rows, desc="Migrating Apps DB 0.9.0 to 0.19.0"):
        new_json = all_migrate(json.loads(old_entry[json_db_col_idx]))

        if CLASS_INFO not in new_json:
            new_json[CLASS_INFO] = Class.of_class(mod_app_schema.AppDefinition).model_dump()
            logger.debug("adding `%s`", CLASS_INFO)

        if "app" not in new_json:
            new_json['app'] = dict()
            logger.debug("adding `app`")

        _update_db_json_col(
            db=db,
            table="apps",
            old_entry=old_entry,
            json_db_col_idx=json_db_col_idx,
            new_json=new_json
        )

    conn.commit()


def migrate_0_3_0(db):
    conn, c = db._connect()
    c.execute(
        """
        ALTER TABLE feedbacks
        ADD multi_result TEXT;
    """
    )
    conn.commit()


def migrate_0_2_0(db):
    """
    Migrates from 0.2.0 to 0.3.0
    Args:
        db (DB): the db object
    """

    conn, c = db._connect()
    c.execute(
        """SELECT * FROM records"""
    )  # Use hardcode names as versions could go through name change
    rows = c.fetchall()
    json_db_col_idx = 7

    def _replace_cost_none_vals(new_json):
        if new_json['n_tokens'] is None:
            new_json['n_tokens'] = 0

        if new_json['cost'] is None:
            new_json['cost'] = 0.0
        return new_json

    for old_entry in tqdm(rows, desc="Migrating Records DB 0.2.0 to 0.3.0"):
        new_json = _replace_cost_none_vals(
            json.loads(old_entry[json_db_col_idx])
        )
        _update_db_json_col(
            db=db,
            table=
            "records",  # Use hardcode names as versions could go through name change
            old_entry=old_entry,
            json_db_col_idx=json_db_col_idx,
            new_json=new_json
        )

    c.execute("""SELECT * FROM feedbacks""")
    rows = c.fetchall()
    json_db_col_idx = 9
    for old_entry in tqdm(rows, desc="Migrating Feedbacks DB 0.2.0 to 0.3.0"):
        new_json = _replace_cost_none_vals(
            json.loads(old_entry[json_db_col_idx])
        )
        _update_db_json_col(
            db=db,
            table="feedbacks",
            old_entry=old_entry,
            json_db_col_idx=json_db_col_idx,
            new_json=new_json
        )

    c.execute("""SELECT * FROM feedback_defs""")
    rows = c.fetchall()
    json_db_col_idx = 1
    for old_entry in tqdm(rows,
                          desc="Migrating FeedbackDefs DB 0.2.0 to 0.3.0"):
        new_json = json.loads(old_entry[json_db_col_idx])
        if 'implementation' in new_json:
            new_json['implementation']['obj']['cls']['module'][
                'module_name'] = new_json['implementation']['obj']['cls'][
                    'module']['module_name'].replace(
                        "tru_feedback", "feedback"
                    )
            if 'init_kwargs' in new_json['implementation']['obj']:
                new_json['implementation']['obj']['init_bindings'] = {
                    'args': (),
                    'kwargs': new_json['implementation']['obj']['init_kwargs']
                }
                del new_json['implementation']['obj']['init_kwargs']
        _update_db_json_col(
            db=db,
            table="feedback_defs",
            old_entry=old_entry,
            json_db_col_idx=json_db_col_idx,
            new_json=new_json
        )
    conn.commit()


def migrate_0_1_2(db):
    """
    Migrates from 0.1.2 to 0.2.0
    Args:
        db (DB): the db object
    """
    conn, c = db._connect()

    c.execute(
        """ALTER TABLE records
        RENAME COLUMN chain_id TO app_id;
        """
    )
    c.execute(
        f"""ALTER TABLE records
        ADD perf_json TEXT NOT NULL 
        DEFAULT "{MIGRATION_UNKNOWN_STR}";"""
    )

    c.execute("""ALTER TABLE feedbacks
        DROP COLUMN chain_id;""")

    c.execute(
        """SELECT * FROM records"""
    )  # Use hardcode names as versions could go through name change
    rows = c.fetchall()
    json_db_col_idx = 4
    for old_entry in tqdm(rows, desc="Migrating Records DB 0.1.2 to 0.2.0"):
        new_json = json.loads(old_entry[json_db_col_idx])
        new_json['app_id'] = new_json['chain_id']
        del new_json['chain_id']
        for calls_json in new_json['calls']:
            calls_json['stack'] = calls_json['chain_stack']
            del calls_json['chain_stack']

        _update_db_json_col(
            db=db,
            table=
            "records",  # Use hardcode names as versions could go through name change
            old_entry=old_entry,
            json_db_col_idx=json_db_col_idx,
            new_json=new_json
        )

    c.execute("""SELECT * FROM chains""")
    rows = c.fetchall()
    json_db_col_idx = 1
    for old_entry in tqdm(rows, desc="Migrating Apps DB 0.1.2 to 0.2.0"):
        new_json = json.loads(old_entry[json_db_col_idx])
        new_json['app_id'] = new_json['chain_id']
        del new_json['chain_id']
        new_json['root_class'] = {
            'name': 'Unknown_class',
            'module':
                {
                    'package_name': MIGRATION_UNKNOWN_STR,
                    'module_name': MIGRATION_UNKNOWN_STR
                },
            'bases': None
        }
        new_json['feedback_mode'] = new_json['feedback_mode'].replace(
            'chain', 'app'
        )
        del new_json['db']
        _update_db_json_col(
            db=db,
            table="apps",
            old_entry=old_entry,
            json_db_col_idx=json_db_col_idx,
            new_json=new_json
        )

    conn.commit()


=======
>>>>>>> 3da0f6a5
upgrade_paths = {
    # "from_version":("to_version", migrate_method)
    # "0.9.0": ("0.19.0", migrate_0_9_0)
}


def _parse_version(version_str: str) -> List[str]:
    """
    Takes a version string and returns a list of major, minor, patch.

    Args:
        - version_str (str): a version string

    Returns:
        list: [major, minor, patch] strings
    """
    return version_str.split(".")


def _get_compatibility_version(version: str) -> str:
    """
    Gets the db version that the pypi version is compatible with.

    Args:
        - version (str): a pypi version

    Returns:
        - str: a backwards compat db version
    """

    version_split = _parse_version(version)

    for m_version_str in migration_versions:
        for i, m_version_split in enumerate(_parse_version(m_version_str)):

            if int(version_split[i]) > int(m_version_split):
                return m_version_str

            elif int(version_split[i]) == int(m_version_split):
                if i == 2:  #patch version
                    return m_version_str
                # Can't make a choice here, move to next endian.
                continue

            else:
                # The m_version from m_version_str is larger than this version
                # check the next m_version.
                break


def _migration_checker(db, warn: bool = False) -> None:
    """
    Checks whether this db, if pre-populated, is comptible with this pypi
    version.

    Args:
        - db (DB): the db object to check
        - warn (bool, optional): if warn is False, then a migration issue will
          raise an exception, otherwise allow passing but only warn. Defaults to
          False.
    """
    meta = db.get_meta()

    _check_needs_migration(meta.trulens_version, warn=warn)


def commit_migrated_version(db, version: str) -> None:
    """After a successful migration, update the DB meta version

    Args:
        db (DB): the db object
        version (str): The version string to set this DB to
    """
    conn, c = db._connect()

    c.execute(
        f'''UPDATE {db.TABLE_META} 
                SET value = '{version}' 
                WHERE key='trulens_version'; 
            '''
    )
    conn.commit()


def _upgrade_possible(compat_version: str) -> bool:
    """
    Checks the upgrade paths to see if there is a valid migration from the DB to
    the current pypi version

    Args:
        - compat_version (str): the current db version.

    Returns:
        - bool: True if there is an upgrade path. False if not.
    """
    while compat_version in upgrade_paths:
        compat_version = upgrade_paths[compat_version][0]
    return compat_version == migration_versions[0]


def _check_needs_migration(version: str, warn=False) -> None:
    """
    Checks whether the from DB version can be updated to the current DB version.

    Args:
        - version (str): the pypi version
        - warn (bool, optional): if warn is False, then a migration issue will
          raise an exception, otherwise allow passing but only warn. Defaults to
          False.
    """
    compat_version = _get_compatibility_version(version)

    if migration_versions.index(compat_version) > 0:

        if _upgrade_possible(compat_version):
            msg = (
                f"Detected that your db version {version} is from an older release that is incompatible with this release. "
                f"You can either reset your db with `tru.reset_database()`, "
                f"or you can initiate a db migration with `tru.migrate_database()`"
            )
        else:
            msg = (
                f"Detected that your db version {version} is from an older release that is incompatible with this release and cannot be migrated. "
                f"Reset your db with `tru.reset_database()`"
            )
        if warn:
            print(f"Warning! {msg}")
        else:
            raise VersionException(msg)


saved_db_locations = {}


def _serialization_asserts(db) -> None:
    """
    After a successful migration, Do some checks if serialized jsons are loading
    properly.

    Args:
        db (DB): the db object
    """
    global saved_db_locations
    conn, c = db._connect()
    SAVED_DB_FILE_LOC = saved_db_locations[db.filename]
    validation_fail_advice = (
        f"Please open a ticket on trulens github page including details on the old and new trulens versions. "
        f"The migration completed so you can still proceed; but stability is not guaranteed. "
        f"Your original DB file is saved here: {SAVED_DB_FILE_LOC} and can be used with the previous version, or you can `tru.reset_database()`"
    )

    for table in db.TABLES:
        c.execute(f"""PRAGMA table_info({table});
                """)
        columns = c.fetchall()
        for col_idx, col in tqdm(
                enumerate(columns),
                desc=f"Validating clean migration of table {table}"):
            col_name_idx = 1
            col_name = col[col_name_idx]
            # This is naive for now...
            if "json" in col_name:
                c.execute(f"""SELECT * FROM {table}""")
                rows = c.fetchall()
                for row in rows:
                    try:
                        if row[col_idx] == MIGRATION_UNKNOWN_STR:
                            continue

                        test_json = json.loads(row[col_idx])
                        # special implementation checks for serialized classes
                        if 'implementation' in test_json:
                            try:
                                FunctionOrMethod.model_validate(
                                    test_json['implementation']
                                ).load()
                            except ImportError:
                                # Import error is not a migration problem.
                                # It signals that the function cannot be used for deferred evaluation.
                                pass

                        if col_name == "record_json":
                            mod_record_schema.Record.model_validate(test_json)
                        elif col_name == "cost_json":
                            mod_base_schema.Cost.model_validate(test_json)
                        elif col_name == "perf_json":
                            mod_base_schema.Perf.model_validate(test_json)
                        elif col_name == "calls_json":
                            for record_app_call_json in test_json['calls']:
                                mod_feedback_schema.FeedbackCall.model_validate(
                                    record_app_call_json
                                )
                        elif col_name == "feedback_json":
                            mod_feedback_schema.FeedbackDefinition.model_validate(test_json)
                        elif col_name == "app_json":
                            mod_app_schema.AppDefinition.model_validate(test_json)
                        else:
                            # If this happens, trulens needs to add a migration

                            raise VersionException(
                                f"serialized column migration not implemented: {col_name}. {validation_fail_advice}"
                            )
                    except Exception as e:
                        tb = traceback.format_exc()

                        raise VersionException(
                            f"Migration failed on {table} {col_name} {row[col_idx]}.\n\n{tb}\n\n{validation_fail_advice}"
                        ) from e


def migrate(db) -> None:
    """Migrate a db to the compatible version of this pypi version

    Args:
        db (DB): the db object
    """
    # NOTE TO DEVELOPER: If this method fails: It's likely you made a db
    # breaking change. Follow these steps to add a compatibility change
    # - Update the __init__ version to the next one (if not already)
    # - In this file: add that version to `migration_versions` variable`
    # - Add the migration step in `upgrade_paths` of the form
    #   `from_version`:(`to_version_you_just_created`, `migration_function`)
    # - AFTER YOU PASS TESTS - add your newest db into
    #   `release_dbs/<version_you_just_created>/default.sqlite`
    #   - This is created by running the all_tools and llama_quickstart from a
    #     fresh db (you can `rm -rf` the sqlite file )
    #   - TODO: automate this step
    original_db_file = db.filename
    global saved_db_locations

    saved_db_file = original_db_file.parent / f"{original_db_file.name}_saved_{uuid.uuid1()}"
    saved_db_locations[original_db_file] = saved_db_file
    shutil.copy(original_db_file, saved_db_file)
    print(
        f"Saved original db file: `{original_db_file}` to new file: `{saved_db_file}`"
    )

    version = db.get_meta().trulens_version
    from_compat_version = _get_compatibility_version(version)
    while from_compat_version in upgrade_paths:
        to_compat_version, migrate_fn = upgrade_paths[from_compat_version]
        migrate_fn(db=db)
        commit_migrated_version(db=db, version=to_compat_version)
        from_compat_version = to_compat_version

    print("DB Migration complete!")
    _serialization_asserts(db)
    print("DB Validation complete!")<|MERGE_RESOLUTION|>--- conflicted
+++ resolved
@@ -153,276 +153,6 @@
         information was not recorded in earlier versions of trulens.
         """
 
-<<<<<<< HEAD
-
-def migrate_0_9_0(db):
-    rename_classinfo = jsonlike_rename_key("__tru_class_info", "tru_class_info")
-    rename_objserial = jsonlike_rename_value("ObjSerial", "Obj")
-
-    def migrate_misc(obj):
-
-        # Old Method format:
-        if isinstance(obj,
-                      dict) and "module_name" in obj and "method_name" in obj:
-            logger.debug("migrating RecordAppCallMethod %s", obj)
-            # example: {'module_name': 'langchain.chains.llm', 'class_name': 'LLMChain', 'method_name': '_call'}
-            return Method(
-                obj=Obj(
-                    cls=Class(
-                        name=obj['class_name'],
-                        module=Module(module_name=obj['module_name'])
-                    ),
-                    id=0
-                ),
-                name=obj['method_name']
-            ).model_dump()
-
-        else:
-            return obj
-
-    dummy_methods = jsonlike_map(fval=migrate_misc)
-
-    all_migrate = lambda obj: dummy_methods(
-        rename_classinfo(rename_objserial(obj))
-    )
-
-    conn, c = db._connect()
-    c.execute(
-        """SELECT * FROM records"""
-    )  # Use hardcode names as versions could go through name change
-    rows = c.fetchall()
-    json_db_col_idx = 4
-
-    for old_entry in tqdm(rows, desc="Migrating Records DB 0.9.0 to 0.19.0"):
-        new_json = all_migrate(json.loads(old_entry[json_db_col_idx]))
-
-        _update_db_json_col(
-            db=db,
-            table=
-            "records",  # Use hardcode names as versions could go through name change
-            old_entry=old_entry,
-            json_db_col_idx=json_db_col_idx,
-            new_json=new_json
-        )
-
-    c.execute(f"""SELECT * FROM feedback_defs""")
-    rows = c.fetchall()
-    json_db_col_idx = 1
-    for old_entry in tqdm(rows,
-                          desc="Migrating FeedbackDefs DB 0.9.0 to 0.19.0"):
-        new_json = all_migrate(json.loads(old_entry[json_db_col_idx]))
-
-        if CLASS_INFO not in new_json:
-            new_json[CLASS_INFO] = Class.of_class(mod_feedback.Feedback).model_dump()
-            logger.debug("adding '%s'", CLASS_INFO)
-
-        if "initial_app_loader" not in new_json:
-            new_json['initial_app_loader'] = None
-            logger.debug("adding 'initial_app_loader'")
-
-        if "initial_app_loader_dump" not in new_json:
-            new_json['initial_app_loader_dump'] = None
-            logger.debug("adding 'initial_app_loader_dump'")
-
-        _update_db_json_col(
-            db=db,
-            table="feedback_defs",
-            old_entry=old_entry,
-            json_db_col_idx=json_db_col_idx,
-            new_json=new_json
-        )
-
-    c.execute("""SELECT * FROM apps""")
-    rows = c.fetchall()
-    json_db_col_idx = 1
-    for old_entry in tqdm(rows, desc="Migrating Apps DB 0.9.0 to 0.19.0"):
-        new_json = all_migrate(json.loads(old_entry[json_db_col_idx]))
-
-        if CLASS_INFO not in new_json:
-            new_json[CLASS_INFO] = Class.of_class(mod_app_schema.AppDefinition).model_dump()
-            logger.debug("adding `%s`", CLASS_INFO)
-
-        if "app" not in new_json:
-            new_json['app'] = dict()
-            logger.debug("adding `app`")
-
-        _update_db_json_col(
-            db=db,
-            table="apps",
-            old_entry=old_entry,
-            json_db_col_idx=json_db_col_idx,
-            new_json=new_json
-        )
-
-    conn.commit()
-
-
-def migrate_0_3_0(db):
-    conn, c = db._connect()
-    c.execute(
-        """
-        ALTER TABLE feedbacks
-        ADD multi_result TEXT;
-    """
-    )
-    conn.commit()
-
-
-def migrate_0_2_0(db):
-    """
-    Migrates from 0.2.0 to 0.3.0
-    Args:
-        db (DB): the db object
-    """
-
-    conn, c = db._connect()
-    c.execute(
-        """SELECT * FROM records"""
-    )  # Use hardcode names as versions could go through name change
-    rows = c.fetchall()
-    json_db_col_idx = 7
-
-    def _replace_cost_none_vals(new_json):
-        if new_json['n_tokens'] is None:
-            new_json['n_tokens'] = 0
-
-        if new_json['cost'] is None:
-            new_json['cost'] = 0.0
-        return new_json
-
-    for old_entry in tqdm(rows, desc="Migrating Records DB 0.2.0 to 0.3.0"):
-        new_json = _replace_cost_none_vals(
-            json.loads(old_entry[json_db_col_idx])
-        )
-        _update_db_json_col(
-            db=db,
-            table=
-            "records",  # Use hardcode names as versions could go through name change
-            old_entry=old_entry,
-            json_db_col_idx=json_db_col_idx,
-            new_json=new_json
-        )
-
-    c.execute("""SELECT * FROM feedbacks""")
-    rows = c.fetchall()
-    json_db_col_idx = 9
-    for old_entry in tqdm(rows, desc="Migrating Feedbacks DB 0.2.0 to 0.3.0"):
-        new_json = _replace_cost_none_vals(
-            json.loads(old_entry[json_db_col_idx])
-        )
-        _update_db_json_col(
-            db=db,
-            table="feedbacks",
-            old_entry=old_entry,
-            json_db_col_idx=json_db_col_idx,
-            new_json=new_json
-        )
-
-    c.execute("""SELECT * FROM feedback_defs""")
-    rows = c.fetchall()
-    json_db_col_idx = 1
-    for old_entry in tqdm(rows,
-                          desc="Migrating FeedbackDefs DB 0.2.0 to 0.3.0"):
-        new_json = json.loads(old_entry[json_db_col_idx])
-        if 'implementation' in new_json:
-            new_json['implementation']['obj']['cls']['module'][
-                'module_name'] = new_json['implementation']['obj']['cls'][
-                    'module']['module_name'].replace(
-                        "tru_feedback", "feedback"
-                    )
-            if 'init_kwargs' in new_json['implementation']['obj']:
-                new_json['implementation']['obj']['init_bindings'] = {
-                    'args': (),
-                    'kwargs': new_json['implementation']['obj']['init_kwargs']
-                }
-                del new_json['implementation']['obj']['init_kwargs']
-        _update_db_json_col(
-            db=db,
-            table="feedback_defs",
-            old_entry=old_entry,
-            json_db_col_idx=json_db_col_idx,
-            new_json=new_json
-        )
-    conn.commit()
-
-
-def migrate_0_1_2(db):
-    """
-    Migrates from 0.1.2 to 0.2.0
-    Args:
-        db (DB): the db object
-    """
-    conn, c = db._connect()
-
-    c.execute(
-        """ALTER TABLE records
-        RENAME COLUMN chain_id TO app_id;
-        """
-    )
-    c.execute(
-        f"""ALTER TABLE records
-        ADD perf_json TEXT NOT NULL 
-        DEFAULT "{MIGRATION_UNKNOWN_STR}";"""
-    )
-
-    c.execute("""ALTER TABLE feedbacks
-        DROP COLUMN chain_id;""")
-
-    c.execute(
-        """SELECT * FROM records"""
-    )  # Use hardcode names as versions could go through name change
-    rows = c.fetchall()
-    json_db_col_idx = 4
-    for old_entry in tqdm(rows, desc="Migrating Records DB 0.1.2 to 0.2.0"):
-        new_json = json.loads(old_entry[json_db_col_idx])
-        new_json['app_id'] = new_json['chain_id']
-        del new_json['chain_id']
-        for calls_json in new_json['calls']:
-            calls_json['stack'] = calls_json['chain_stack']
-            del calls_json['chain_stack']
-
-        _update_db_json_col(
-            db=db,
-            table=
-            "records",  # Use hardcode names as versions could go through name change
-            old_entry=old_entry,
-            json_db_col_idx=json_db_col_idx,
-            new_json=new_json
-        )
-
-    c.execute("""SELECT * FROM chains""")
-    rows = c.fetchall()
-    json_db_col_idx = 1
-    for old_entry in tqdm(rows, desc="Migrating Apps DB 0.1.2 to 0.2.0"):
-        new_json = json.loads(old_entry[json_db_col_idx])
-        new_json['app_id'] = new_json['chain_id']
-        del new_json['chain_id']
-        new_json['root_class'] = {
-            'name': 'Unknown_class',
-            'module':
-                {
-                    'package_name': MIGRATION_UNKNOWN_STR,
-                    'module_name': MIGRATION_UNKNOWN_STR
-                },
-            'bases': None
-        }
-        new_json['feedback_mode'] = new_json['feedback_mode'].replace(
-            'chain', 'app'
-        )
-        del new_json['db']
-        _update_db_json_col(
-            db=db,
-            table="apps",
-            old_entry=old_entry,
-            json_db_col_idx=json_db_col_idx,
-            new_json=new_json
-        )
-
-    conn.commit()
-
-
-=======
->>>>>>> 3da0f6a5
 upgrade_paths = {
     # "from_version":("to_version", migrate_method)
     # "0.9.0": ("0.19.0", migrate_0_9_0)
