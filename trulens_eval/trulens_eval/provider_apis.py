from abc import ABC, abstractmethod
import inspect
import json
import logging
# from multiprocessing import Queue
from queue import Queue
from threading import Thread
from time import sleep
<<<<<<< HEAD
from typing import Any, Dict, Optional, Sequence

import requests
from tqdm.auto import tqdm
from trulens_eval.util import JSON

=======
from types import ModuleType
from typing import Any, Callable, Dict, Iterable, Optional, Sequence, Tuple, Type, TypeVar
import pydantic

import requests

from trulens_eval.db import JSON
from trulens_eval.schema import Cost
from trulens_eval.keys import get_huggingface_headers
from trulens_eval.util import WithClassInfo
from trulens_eval.util import SerialModel, get_local_in_call_stack
>>>>>>> aec53050
from trulens_eval.util import SingletonPerName
from trulens_eval.util import TP

from langchain.schema import LLMResult
from langchain.callbacks.openai_info import OpenAICallbackHandler

logger = logging.getLogger(__name__)

T = TypeVar("T")

INSTRUMENT = "__tru_instrument"


class EndpointCallback(SerialModel):
    """
    Callbacks to be invoked after various API requests and track various metrics
    like token usage.
    """

    cost: Cost = pydantic.Field(default_factory=Cost)

    def handle(self, response: Any) -> None:
        self.cost.n_requests += 1

    def handle_generation(self, response: Any) -> None:
        self.handle(response)

    def handle_classification(self, response: Any) -> None:
        self.handle(response)


class HuggingfaceCallback(EndpointCallback):

    def handle_classification(self, response: requests.Response) -> None:
        # Huggingface free inference api doesn't seem to have its own library
        # and the docs say to use `requests`` so that is what we instrument and
        # process to track api calls.

        super().handle_classification(response)

        if response.ok:
            self.cost.n_successful_requests += 1
            content = json.loads(response.text)

            # Huggingface free inference api for classification returns a list
            # with one element which itself contains scores for each class.
            self.cost.n_classes += len(content[0])


class OpenAICallback(EndpointCallback):

    class Config:
        arbitrary_types_allowed = True

    # For openai cost tracking, we use the logic from langchain mostly
    # implemented in the OpenAICallbackHandler class:
    langchain_handler: OpenAICallbackHandler = pydantic.Field(
        default_factory=OpenAICallbackHandler, exclude=True
    )

    def handle_generation(self, response: LLMResult) -> None:
        
        super().handle_generation(response)

        self.langchain_handler.on_llm_end(response)

        # Copy over the langchain handler fields we also have.
        for cost_field, langchain_field in [
            ("cost", "total_cost"), ("n_tokens", "total_tokens"),
            ("n_successful_requests", "successful_requests"),
            ("n_prompt_tokens", "prompt_tokens"),
            ("n_completion_tokens", "completion_tokens")
        ]:
            setattr(
                self.cost, cost_field,
                getattr(self.langchain_handler, langchain_field)
            )


class Endpoint(SerialModel, SingletonPerName):  #, ABC):

    class Config:
        arbitrary_types_allowed = True
        # underscore_attrs_are_private = False

    # API/endpoint name
    name: str

    # Requests per minute.
    rpm: float = 60

    # Retries (if performing requests using this class). TODO: wire this up to
    # the various endpoint systems' retries specification.
    retries: int = 3

    # Optional post headers for post requests if done by this class.
    post_headers: Dict[str, str] = pydantic.Field(
        default_factory=dict, exclude=True
    )

    # Queue that gets filled at rate rpm.
    pace: Queue = pydantic.Field(
        default_factory=lambda: Queue(maxsize=10), exclude=True
    )

    # Track costs not run inside "track_cost" here. Also note that Endpoints are
    # singletons (one for each unique name argument) hence this global callback
    # will track all requests for the named api even if you try to create
    # multiple endpoints (with the same name).
    global_callback: EndpointCallback = pydantic.Field(
        exclude=True
    )  # of type _callback_class

    # Callback class to use for usage tracking
    callback_class: Type[EndpointCallback] = pydantic.Field(exclude=True)

    # Name of variable that stores the callback noted above.
    callback_name: str = pydantic.Field(exclude=True)

    # Thread that fills the queue at the appropriate rate.
    pace_thread: Thread = pydantic.Field(exclude=True)

    # TODO: validate to construct tracking objects when deserializing?

    """
    @classmethod
    def model_validate(cls, obj: Any, **kwargs):
        if isinstance(obj, dict):
            if CLASS_INFO in obj:

                cls = Class(**obj[CLASS_INFO])
                del obj[CLASS_INFO]
                model = cls.model_validate(obj, **kwargs)

                return WithClassInfo.of_model(model=model, cls=cls)
            else:
                return super().model_validate(obj, **kwargs)
    """

    def __new__(cls, name: str, *args, **kwargs):
        return super(SingletonPerName, cls).__new__(
            SerialModel, name=name, *args, **kwargs
        )

    def __init__(self, *args, name: str, callback_class: Any, **kwargs):
        """
        API usage, pacing, and utilities for API endpoints.
        """

        if hasattr(self, "rpm"):
            # already initialized via the SingletonPerName mechanism
            return

        kwargs['name'] = name
        kwargs['callback_class'] = callback_class
        kwargs['global_callback'] = callback_class()
        kwargs['callback_name'] = f"callback_{name}"
        kwargs['pace_thread'] = Thread()  # temporary

        super(SerialModel, self).__init__(*args, **kwargs)

        def keep_pace():
            while True:
                sleep(60.0 / self.rpm)
                self.pace.put(True)

        self.pace_thread = Thread(target=keep_pace)
        self.pace_thread.start()

        logger.debug(f"*** Creating {self.name} endpoint ***")

        # Extending class should call _instrument_module on the appropriate
        # modules and methods names.

    def pace_me(self):
        """
        Block until we can make a request to this endpoint.
        """

        self.pace.get()

        return

    def post(
        self, url: str, payload: JSON, timeout: Optional[int] = None
    ) -> Any:
        self.pace_me()
        ret = requests.post(
            url, json=payload, timeout=timeout, headers=self.post_headers
        )

        j = ret.json()

        # Huggingface public api sometimes tells us that a model is loading and
        # how long to wait:
        if "estimated_time" in j:
            wait_time = j['estimated_time']
            logger.error(f"Waiting for {j} ({wait_time}) second(s).")
            sleep(wait_time + 2)
            return self.post(url, payload)

        if isinstance(j, Dict) and "error" in j:
            error = j['error']
            logger.error(f"API error: {j}.")
            if error == "overloaded":
                logger.error("Waiting for overloaded API before trying again.")
                sleep(10.0)
                return self.post(url, payload)
            else:
                raise RuntimeError(error)

        assert isinstance(
            j, Sequence
        ) and len(j) > 0, f"Post did not return a sequence: {j}"

        return j[0]

    def run_me(self, thunk: Callable[[], T]) -> T:
        """
        Run the given thunk, returning itse output, on pace with the api.
        Retries request multiple times if self.retries > 0.
        """

        retries = self.retries + 1
        retry_delay = 2.0

        while retries > 0:
            try:
                self.pace_me()
                ret = thunk()
                return ret
            except Exception as e:
                retries -= 1
                logger.error(
                    f"{self.name} request failed {type(e)}={e}. Retries={retries}."
                )
                if retries > 0:
                    sleep(retry_delay)
                    retry_delay *= 2

        raise RuntimeError(
            f"API {self.name} request failed {self.retries+1} time(s)."
        )

    def _instrument_module(self, mod: ModuleType, method_name: str) -> None:
        if hasattr(mod, method_name):
            logger.debug(
                f"Instrumenting {mod.__name__}.{method_name} for {self.name}"
            )
            func = getattr(mod, method_name)
            w = self.wrap_function(func)
            setattr(mod, method_name, w)

    def _instrument_class(self, cls, method_name: str) -> None:
        if hasattr(cls, method_name):
            logger.debug(
                f"Instrumenting {cls.__name__}.{method_name} for {self.name}"
            )
            func = getattr(cls, method_name)
            w = self.wrap_function(func)
            setattr(cls, method_name, w)

    def _instrument_module_members(self, mod: ModuleType, method_name: str):
        logger.debug(
            f"Instrumenting {mod.__package__}.*.{method_name} for {self.name}"
        )

        for m in dir(mod):
            obj = getattr(mod, m)
            self._instrument_class(obj, method_name=method_name)

    @staticmethod
    def track_all_costs(
        thunk: Callable[[], T],
        with_openai: bool = True,
        with_hugs: bool = True
    ) -> Tuple[T, Sequence[EndpointCallback]]:
        """
        Track costs of all of the apis we can currently track, over the
        execution of thunk.
        """

        endpoints = []
        if with_openai:
            endpoints.append(OpenAIEndpoint())
        if with_hugs:
            endpoints.append(HuggingfaceEndpoint())

        return Endpoint._track_costs(thunk, with_endpoints=endpoints)

    @staticmethod
    def track_all_costs_tally(
        thunk: Callable[[], T],
        with_openai: bool = True,
        with_hugs: bool = True
    ) -> Tuple[T, Cost]:
        """
        Track costs of all of the apis we can currently track, over the
        execution of thunk.
        """

        result, cbs = Endpoint.track_all_costs(thunk, with_openai=with_openai, with_hugs=with_hugs)
        return result, sum(cb.cost for cb in cbs)
        

    @staticmethod
    def _track_costs(
        thunk: Callable[[], T],
        with_endpoints: Sequence['Endpoint'] = None,
    ) -> Tuple[T, Sequence[EndpointCallback]]:
        """
        Root of all cost tracking methods. Runs the given `thunk`, tracking
        costs using each of the provided endpoints' callbacks.
        """

        # Check to see if this call is within another _track_costs call:
        endpoints: Dict[Type[EndpointCallback], Sequence[Tuple[Endpoint, EndpointCallback]]] = \
            get_local_in_call_stack(
                key="endpoints",
                func=Endpoint.__find_tracker,
                offset=1
            )

        if endpoints is None:
            # If not, lets start a new collection of endpoints here along with
            # the callbacks for each. See type above.

            endpoints = dict()

        else:
            # We copy the dict here so that the outer call to _track_costs will
            # have their own version unaffacted by our additions below. Once
            # this frame returns, the outer frame will have its own endpoints
            # again and any wrapped method will get that smaller set of
            # endpoints.

            # TODO: check if deep copy is needed given we are storing lists in
            # the values and don't want to affect the existing ones here.
            endpoints = endpoints.copy()

        # Collect any new endpoints requested of us.
        with_endpoints = with_endpoints or []

        # Keep track of the new callback objects we create here for returning
        # later.
        callbacks = []

        # Create the callbacks for the new requested endpoints only. Existing
        # endpoints from other frames will keep their callbacks.
        for endpoint in with_endpoints:
            callback_class = endpoint.callback_class
            callback = callback_class()

            if callback_class not in endpoints:
                endpoints[callback_class] = []

            # And add them to the endpoints dict. This will be retrieved from
            # locals of this frame later in the wrapped methods.
            endpoints[callback_class].append((endpoint, callback))

            callbacks.append(callback)

        # Call the thunk.
        result: T = thunk()

        # Return result and only the callbacks created here. Outer thunks might
        # return others.
        return result, callbacks

    def track_cost(self, thunk: Callable[[], T]) -> Tuple[T, EndpointCallback]:
        """
        Tally only the usage performed within the execution of the given thunk.
        Returns the thunk's result alongside the EndpointCallback object that
        includes the usage information.
        """

        result, callbacks = Endpoint._track_costs(thunk, with_endpoints=[self])

        return result, callbacks[0]

    @staticmethod
    def __find_tracker(f):
        return id(f) == id(Endpoint._track_costs.__code__)

    # @abstractmethod
    def handle_wrapped_call(
        self, bindings: inspect.BoundArguments, response: Any,
        callback: Optional[EndpointCallback]
    ) -> None:
        """
        This gets called with the results of every instrumented method. This
        should be implemented by each subclass.

        Args:

        - func: Callable -- the wrapped function which returned.

        - bindings: BoundArguments -- the inputs to the wrapped method.

        - response: Any -- whatever the wrapped function returned.

        - callback: Optional[EndpointCallback] -- the callback set up by
          `track_cost` if the wrapped method was called and returned within an
          invocation of `track_cost`.
        """
        pass

    def wrap_function(self, func):
        if hasattr(func, INSTRUMENT):
            # Store the types of callback classes that will handle calls to the
            # wrapped function in the INSTRUMENT attribute. This will be used to
            # invoke appropriate callbacks when the wrapped function gets
            # called.

            # If INSTRUMENT is set, we don't need to instrument the method again
            # but we may need to add the additional callback class to expected
            # handlers stored at the attribute.

            registered_callback_classes = getattr(func, INSTRUMENT)

            if self.callback_class in registered_callback_classes:
                # If our callback class is already in the list, dont bother
                # adding it again.

                logger.debug(
                    f"{func.__name__} already instrumented for callbacks of type {self.callback_class.__name__}"
                )

                return func

            else:
                # Otherwise add our callback class but don't instrument again.

                registered_callback_classes += [self.callback_class]
                setattr(func, INSTRUMENT, registered_callback_classes)

                return func

        # If INSTRUMENT is not set, create a wrapper method and return it.

        def wrapper(*args, **kwargs):
            logger.debug(f"Calling wrapped {func.__name__} for {self.name}.")

            # Get the result of the wrapped function:
            response: Any = func(*args, **kwargs)

            bindings = inspect.signature(func).bind(*args, **kwargs)

            # Get all of the callback classes suitable for handling this call.
            # Note that we stored this in the INSTRUMENT attribute of the
            # wrapper method.
            registered_callback_classes = getattr(wrapper, INSTRUMENT)

            # Look up the endpoints that are expecting to be notified and the
            # callback tracking the tally. See Endpoint._track_costs for
            # definition.
            endpoints: Dict[Type[EndpointCallback], Sequence[Tuple[Endpoint, EndpointCallback]]] = \
                get_local_in_call_stack(
                    key="endpoints",
                    func=self.__find_tracker,
                    offset=0
                )

            # If wrapped method was not called from within _track_costs, we will
            # get None here and do nothing but return wrapped function's
            # response.
            if endpoints is None:
                return response

            for callback_class in registered_callback_classes:
                for endpoint, callback in endpoints[callback_class]:

                    endpoint.handle_wrapped_call(
                        func=func,
                        bindings=bindings,
                        response=response,
                        callback=callback
                    )

            #cb = get_local_in_call_stack(
            #    key=self.callback_name,
            #    func=self.__find_tracker,
            #    offset=0
            #)

            #self.handle_wrapped_call(
            #    func=func,
            #    bindings=bindings,
            #    response=res,
            #    callback=cb
            #)

            return response

        setattr(wrapper, INSTRUMENT, [self.callback_class])
        wrapper.__name__ = func.__name__
        wrapper.__signature__ = inspect.signature(func)

        logger.debug(f"Instrumenting {func.__name__} for {self.name} .")

        return wrapper


class OpenAIEndpoint(Endpoint, WithClassInfo):
    """
    OpenAI endpoint. Instruments "create" methods in openai.* classes.
    """

    def __new__(cls):
        return super(Endpoint, cls).__new__(cls, name="openai")

    def handle_wrapped_call(
        self, func: Callable, bindings: inspect.BoundArguments, response: Any,
        callback: Optional[EndpointCallback]
    ) -> None:

        model_name = ""
        if 'model' in bindings.kwargs:
            model_name = bindings.kwargs['model']

        usage = None
        if 'usage' in response:
            usage = response['usage']

        llm_res = LLMResult(
            generations=[[]],
            llm_output=dict(token_usage=usage, model_name=model_name),
            run=None
        )

        self.global_callback.handle_generation(response=llm_res)

        if callback is not None:
            callback.handle_generation(response=llm_res)

    def __init__(self, *args, **kwargs):
        kwargs['name'] = "openai"
        kwargs['callback_class'] = OpenAICallback

        # for WithClassInfo:
        kwargs['obj'] = self

        super().__init__(*args, **kwargs)

        import openai
        self._instrument_module_members(openai, "create")


class HuggingfaceEndpoint(Endpoint, WithClassInfo):
    """
    OpenAI endpoint. Instruments "create" methodsin openai.* classes.
    """

    def __new__(cls):
        return super(Endpoint, cls).__new__(cls, name="huggingface")

    def handle_wrapped_call(
        self, func: Callable, bindings: inspect.BoundArguments,
        response: requests.Response, callback: Optional[EndpointCallback]
    ) -> None:

        self.global_callback.handle_classification(response=response)

        if callback is not None:
            callback.handle_classification(response=response)

    def __init__(self, *args, **kwargs):
        kwargs['name'] = "huggingface"
        kwargs['post_headers'] = get_huggingface_headers()
        kwargs['callback_class'] = HuggingfaceCallback

        # for WithClassInfo:
        kwargs['obj'] = self

        super().__init__(*args, **kwargs)

        self._instrument_class(requests, "post")<|MERGE_RESOLUTION|>--- conflicted
+++ resolved
@@ -1,21 +1,11 @@
-from abc import ABC, abstractmethod
 import inspect
 import json
 import logging
-# from multiprocessing import Queue
 from queue import Queue
 from threading import Thread
 from time import sleep
-<<<<<<< HEAD
-from typing import Any, Dict, Optional, Sequence
-
-import requests
-from tqdm.auto import tqdm
-from trulens_eval.util import JSON
-
-=======
 from types import ModuleType
-from typing import Any, Callable, Dict, Iterable, Optional, Sequence, Tuple, Type, TypeVar
+from typing import Any, Callable, Dict, Optional, Sequence, Tuple, Type, TypeVar
 import pydantic
 
 import requests
@@ -25,9 +15,7 @@
 from trulens_eval.keys import get_huggingface_headers
 from trulens_eval.util import WithClassInfo
 from trulens_eval.util import SerialModel, get_local_in_call_stack
->>>>>>> aec53050
 from trulens_eval.util import SingletonPerName
-from trulens_eval.util import TP
 
 from langchain.schema import LLMResult
 from langchain.callbacks.openai_info import OpenAICallbackHandler
@@ -87,7 +75,7 @@
     )
 
     def handle_generation(self, response: LLMResult) -> None:
-        
+
         super().handle_generation(response)
 
         self.langchain_handler.on_llm_end(response)
@@ -149,7 +137,6 @@
     pace_thread: Thread = pydantic.Field(exclude=True)
 
     # TODO: validate to construct tracking objects when deserializing?
-
     """
     @classmethod
     def model_validate(cls, obj: Any, **kwargs):
@@ -327,9 +314,10 @@
         execution of thunk.
         """
 
-        result, cbs = Endpoint.track_all_costs(thunk, with_openai=with_openai, with_hugs=with_hugs)
+        result, cbs = Endpoint.track_all_costs(
+            thunk, with_openai=with_openai, with_hugs=with_hugs
+        )
         return result, sum(cb.cost for cb in cbs)
-        
 
     @staticmethod
     def _track_costs(
