--- conflicted
+++ resolved
@@ -15,7 +15,6 @@
 import streamlit as st
 from ux.page_config import set_page_config
 
-<<<<<<< HEAD
 if __name__ == "__main__":
     # If not imported, gets args from command line and creates Tru singleton
     init_from_args()
@@ -24,8 +23,6 @@
 lms = tru.db
 
 st.set_page_config(page_title="App Runner", layout="wide")
-=======
->>>>>>> 3da61a04
 
 st.runtime.legacy_caching.clear_cache()
 
