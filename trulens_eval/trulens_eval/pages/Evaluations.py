--- conflicted
+++ resolved
@@ -292,13 +292,9 @@
                                 [call[i]["args"] for i in range(len(call))]
                             )
                             df["result"] = pd.DataFrame(
-<<<<<<< HEAD
-                                [float(call[i]["ret"]) if call[i]["ret"] is not None else -1
-=======
                                 [
                                     float(call[i]["ret"])
                                     if call[i]["ret"] is not None else -1
->>>>>>> cacdbff6
                                     for i in range(len(call))
                                 ]
 )
