--- conflicted
+++ resolved
@@ -92,17 +92,12 @@
         for feedback_col in evaluations_df.columns.drop(['chain_id', 'ts',
                                                          'total_tokens',
                                                          'total_cost']):
-<<<<<<< HEAD
-            gb.configure_column(feedback_col, cellStyle=cellstyle_jscode, hide=feedback_col.endswith("_calls"))
-        
-=======
             gb.configure_column(
                 feedback_col,
                 cellStyle=cellstyle_jscode,
                 hide=feedback_col.endswith("_calls")
             )
 
->>>>>>> b4e9ae0a
         gb.configure_pagination()
         gb.configure_side_bar()
         gb.configure_selection(selection_mode="single", use_checkbox=False)
@@ -144,12 +139,6 @@
                 feedback_name = fcol
                 feedback_result = row[fcol]
                 feedback_calls = row[f"{fcol}_calls"]
-<<<<<<< HEAD
-                    
-                with st.expander(f"{feedback_name} = {feedback_result}", expanded=True):
-                    for call in feedback_calls:
-                        st.write(call)
-=======
 
                 def display_feedback_call(call):
 
@@ -177,7 +166,6 @@
                 with st.expander(f"{feedback_name} = {feedback_result}",
                                  expanded=True):
                     display_feedback_call(feedback_calls)
->>>>>>> b4e9ae0a
 
             record_str = selected_rows['record_json'][0]
             record_json = json.loads(record_str)
