--- conflicted
+++ resolved
@@ -5,11 +5,8 @@
 # https://github.com/jerryjliu/llama_index/issues/7244:
 asyncio.set_event_loop(asyncio.new_event_loop())
 
-<<<<<<< HEAD
 from pprint import pformat
 
-=======
->>>>>>> 3da61a04
 import matplotlib.pyplot as plt
 import numpy as np
 import pandas as pd
