{
 "cells": [
  {
   "attachments": {},
   "cell_type": "markdown",
   "metadata": {},
   "source": [
    "### Impact of Embeddings on Quality with Sub Question Query\n",
    "\n",
    "In this tutorial, we load longer text (Alice in Wonderland) and utilize Llama-Index Sub Question Query to evlauate a complex questions on the book.\n",
    "\n",
<<<<<<< HEAD
    "In addition, we will iterate through different embeddings and chunk sizes and use TruLens to select the best one.\n",
    "\n",
    "[![Open In Colab](https://colab.research.google.com/assets/colab-badge.svg)](https://colab.research.google.com/github/truera/trulens/blob/main/trulens_eval/examples/frameworks/llama_index/llamaindex-subquestion-query.ipynb)"
=======
    "In addition, we will combine our choice of embedding with our query engine selection and use TruLens to select the most performant combination."
>>>>>>> 952dabca
   ]
  },
  {
   "cell_type": "code",
   "execution_count": null,
   "metadata": {},
   "outputs": [],
   "source": [
    "# NOTE: This is ONLY necessary in jupyter notebook.\n",
    "# Details: Jupyter runs an event-loop behind the scenes. \n",
    "#          This results in nested event-loops when we start an event-loop to make async queries.\n",
    "#          This is normally not allowed, we use nest_asyncio to allow it for convenience.  \n",
    "import nest_asyncio\n",
    "nest_asyncio.apply()"
   ]
  },
  {
   "cell_type": "code",
   "execution_count": null,
   "metadata": {},
   "outputs": [],
   "source": [
    "import os\n",
    "os.environ[\"OPENAI_API_KEY\"] = \"...\"\n",
    "os.environ[\"HUGGINGFACE_API_KEY\"] = \"...\""
   ]
  },
  {
   "cell_type": "code",
   "execution_count": null,
   "metadata": {},
   "outputs": [],
   "source": [
    "# Import main tools for building app\n",
    "from llama_index import VectorStoreIndex, SimpleWebPageReader, ServiceContext\n",
    "from llama_index.tools import QueryEngineTool, ToolMetadata\n",
    "from llama_index.query_engine import SubQuestionQueryEngine\n",
    "\n",
    "# load data\n",
    "\n",
    "\n",
    "documents = SimpleWebPageReader(html_to_text=True).load_data(\n",
    "    [\"https://www.gutenberg.org/files/11/11-h/11-h.htm\"]\n",
    ")"
   ]
  },
  {
   "cell_type": "code",
   "execution_count": null,
   "metadata": {},
   "outputs": [],
   "source": [
    "# Imports main tools for eval\n",
    "from trulens_eval import TruLlama, Feedback, Tru, feedback\n",
    "tru = Tru()\n",
    "\n",
    "#hugs = feedback.Huggingface()\n",
    "openai = feedback.OpenAI()\n",
    "\n",
    "# Question/answer relevance between overall question and answer.\n",
    "model_agreement = Feedback(openai.model_agreement).on_input_output()"
   ]
  },
  {
   "cell_type": "code",
   "execution_count": null,
   "metadata": {},
   "outputs": [],
   "source": [
    "tru.run_dashboard()"
   ]
  },
  {
   "cell_type": "code",
   "execution_count": null,
   "metadata": {},
   "outputs": [],
   "source": [
    "# iterate through embeddings and chunk sizes, evaluating each response's agreement with chatgpt using TruLens\n",
    "embeddings = ['text-embedding-ada-001','text-embedding-ada-002']\n",
    "query_engine_types = ['VectorStoreIndex','SubQuestionQueryEngine']\n",
    "\n",
    "service_context=512\n",
    "\n",
    "for embedding in(embeddings):\n",
    "    for query_engine_type in query_engine_types:\n",
    "\n",
    "            # build index and query engine\n",
    "            index = VectorStoreIndex.from_documents(documents)\n",
    "\n",
    "            # create embedding-based query engine from index\n",
    "            query_engine = index.as_query_engine(embed_model=embedding)\n",
    "\n",
    "            if query_engine_type == 'SubQuestionQueryEngine':\n",
    "                service_context = ServiceContext.from_defaults(chunk_size=512)\n",
    "                # setup base query engine as tool\n",
    "                query_engine_tools = [\n",
    "                    QueryEngineTool(\n",
    "                        query_engine=query_engine,\n",
    "                        metadata=ToolMetadata(name='Alice in Wonderland', description='THE MILLENNIUM FULCRUM EDITION 3.0')\n",
    "                    )\n",
    "                ]\n",
    "                query_engine = SubQuestionQueryEngine.from_defaults(query_engine_tools=query_engine_tools, service_context=service_context)\n",
    "            else:\n",
    "                pass         \n",
    "\n",
    "            tc = TruLlama(app_id = f'{query_engine_type}_{embedding}', app = query_engine, feedbacks = [model_agreement])\n",
    "\n",
    "            response = tc.query(\"Describe Alice's growth from meeting the White Rabbit to challenging the Queen of Hearts?\")\n",
    "            response = tc.query(\"Relate aspects of enchantment to the nostalgia that Alice experiences in Wonderland. Why is Alice both fascinated and frustrated by her encounters below-ground?\")\n",
    "            response = tc.query(\"Describe the White Rabbit's function in Alice.\")\n",
    "            response = tc.query(\"Describe some of the ways that Carroll achieves humor at Alice's expense.\")\n",
    "            response = tc.query(\"Compare the Duchess' lullaby to the 'You Are Old, Father William' verse\")\n",
    "            response = tc.query(\"Compare the sentiment of the Mouse's long tale, the Mock Turtle's story and the Lobster-Quadrille.\")\n",
    "            response = tc.query(\"Summarize the role of the mad hatter in Alice's journey\")\n",
    "            response = tc.query(\"How does the Mad Hatter influence the arc of the story throughout?\")\n"
   ]
  }
 ],
 "metadata": {
  "kernelspec": {
   "display_name": "Python 3.11.4 ('agents')",
   "language": "python",
   "name": "python3"
  },
  "language_info": {
   "codemirror_mode": {
    "name": "ipython",
    "version": 3
   },
   "file_extension": ".py",
   "mimetype": "text/x-python",
   "name": "python",
   "nbconvert_exporter": "python",
   "pygments_lexer": "ipython3",
   "version": "3.11.4"
  },
  "orig_nbformat": 4,
  "vscode": {
   "interpreter": {
    "hash": "7d153714b979d5e6d08dd8ec90712dd93bff2c9b6c1f0c118169738af3430cd4"
   }
  }
 },
 "nbformat": 4,
 "nbformat_minor": 2
}<|MERGE_RESOLUTION|>--- conflicted
+++ resolved
@@ -9,13 +9,9 @@
     "\n",
     "In this tutorial, we load longer text (Alice in Wonderland) and utilize Llama-Index Sub Question Query to evlauate a complex questions on the book.\n",
     "\n",
-<<<<<<< HEAD
     "In addition, we will iterate through different embeddings and chunk sizes and use TruLens to select the best one.\n",
     "\n",
     "[![Open In Colab](https://colab.research.google.com/assets/colab-badge.svg)](https://colab.research.google.com/github/truera/trulens/blob/main/trulens_eval/examples/frameworks/llama_index/llamaindex-subquestion-query.ipynb)"
-=======
-    "In addition, we will combine our choice of embedding with our query engine selection and use TruLens to select the most performant combination."
->>>>>>> 952dabca
    ]
   },
   {
