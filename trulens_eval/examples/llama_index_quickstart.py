#!/usr/bin/env python
# coding: utf-8

# # Llama-Index Quickstart
#
# In this quickstart you will create a simple Llama Index App and learn how to log it and get feedback on an LLM response.
#
# [![Open In Colab](https://colab.research.google.com/assets/colab-badge.svg)](https://colab.research.google.com/github/truera/trulens/blob/main/trulens_eval/examples/frameworks/llama_index/llama_index_quickstart.ipynb)

# ## Setup
#
# ### Install dependencies
# Let's install some of the dependencies for this notebook if we don't have them already

<<<<<<< HEAD
get_ipython().system(' pip install trulens-eval==0.10.0 llama_index==0.7.0 html2text==2020.1.16')
=======
get_ipython().system(
    ' pip install trulens-eval==0.9.0 llama_index==0.8.3 html2text==2020.1.16'
)
>>>>>>> 8950895f

# ### Add API keys
# For this quickstart, you will need Open AI and Huggingface keys

import os

os.environ["OPENAI_API_KEY"] = "..."
os.environ["HUGGINGFACE_API_KEY"] = "..."

# ### Import from LlamaIndex and TruLens

# Imports main tools:
from trulens_eval import Feedback
from trulens_eval import feedback
from trulens_eval import Tru
from trulens_eval import TruLlama

tru = Tru()

# ### Create Simple LLM Application
#
# This example uses LlamaIndex which internally uses an OpenAI LLM.

from llama_index import SimpleWebPageReader
from llama_index import VectorStoreIndex

documents = SimpleWebPageReader(html_to_text=True).load_data(
    ["http://paulgraham.com/worked.html"]
)
index = VectorStoreIndex.from_documents(documents)

query_engine = index.as_query_engine()

# ### Send your first request

response = query_engine.query("What did the author do growing up?")
print(response)

# ## Initialize Feedback Function(s)

import numpy as np

# Initialize Huggingface-based feedback function collection class:
hugs = feedback.Huggingface()
openai = feedback.OpenAI()

# Define a language match feedback function using HuggingFace.
f_lang_match = Feedback(hugs.language_match).on_input_output()
# By default this will check language match on the main app input and main app
# output.

# Question/answer relevance between overall question and answer.
f_qa_relevance = Feedback(openai.relevance).on_input_output()

# Question/statement relevance between question and each context chunk.
f_qs_relevance = Feedback(openai.qs_relevance).on_input().on(
    TruLlama.select_source_nodes().node.text
).aggregate(np.mean)

# ## Instrument chain for logging with TruLens

tru_query_engine = TruLlama(
    query_engine,
    app_id='LlamaIndex_App1',
    feedbacks=[f_lang_match, f_qa_relevance, f_qs_relevance]
)

# Instrumented query engine can operate like the original:
llm_response = tru_query_engine.query("What did the author do growing up?")

print(llm_response)

# ## Explore in a Dashboard

tru.run_dashboard()  # open a local streamlit app to explore

# tru.stop_dashboard() # stop if needed

# Alternatively, you can run `trulens-eval` from a command line in the same folder to start the dashboard.

# ### Leaderboard
#
# Understand how your LLM application is performing at a glance. Once you've set up logging and evaluation in your application, you can view key performance statistics including cost and average feedback value across all of your LLM apps using the chain leaderboard. As you iterate new versions of your LLM application, you can compare their performance across all of the different quality metrics you've set up.
#
# Note: Average feedback values are returned and printed in a range from 0 (worst) to 1 (best).
#
# ![Chain Leaderboard](https://www.trulens.org/Assets/image/Leaderboard.png)
#
# To dive deeper on a particular chain, click "Select Chain".
#
# ### Understand chain performance with Evaluations
#
# To learn more about the performance of a particular chain or LLM model, we can select it to view its evaluations at the record level. LLM quality is assessed through the use of feedback functions. Feedback functions are extensible methods for determining the quality of LLM responses and can be applied to any downstream LLM task. Out of the box we provide a number of feedback functions for assessing model agreement, sentiment, relevance and more.
#
# The evaluations tab provides record-level metadata and feedback on the quality of your LLM application.
#
# ![Evaluations](https://www.trulens.org/Assets/image/Leaderboard.png)
#
# ### Deep dive into full chain metadata
#
# Click on a record to dive deep into all of the details of your chain stack and underlying LLM, captured by tru_chain.
#
# ![Explore a Chain](https://www.trulens.org/Assets/image/Chain_Explore.png)
#
# If you prefer the raw format, you can quickly get it using the "Display full chain json" or "Display full record json" buttons at the bottom of the page.

# Note: Feedback functions evaluated in the deferred manner can be seen in the "Progress" page of the TruLens dashboard.

# ## Or view results directly in your notebook

tru.get_records_and_feedback(app_ids=[]
                            )[0]  # pass an empty list of app_ids to get all<|MERGE_RESOLUTION|>--- conflicted
+++ resolved
@@ -12,13 +12,7 @@
 # ### Install dependencies
 # Let's install some of the dependencies for this notebook if we don't have them already
 
-<<<<<<< HEAD
-get_ipython().system(' pip install trulens-eval==0.10.0 llama_index==0.7.0 html2text==2020.1.16')
-=======
-get_ipython().system(
-    ' pip install trulens-eval==0.9.0 llama_index==0.8.3 html2text==2020.1.16'
-)
->>>>>>> 8950895f
+get_ipython().system(' pip install trulens-eval==0.10.0 llama_index==0.8.3 html2text==2020.1.16')
 
 # ### Add API keys
 # For this quickstart, you will need Open AI and Huggingface keys
