{
 "cells": [
  {
   "attachments": {},
   "cell_type": "markdown",
   "metadata": {},
   "source": [
    "# Llama-Index Quickstart\n",
    "\n",
    "In this quickstart you will create a simple Llama Index App and learn how to log it and get feedback on an LLM response.\n",
    "\n",
    "For evaluation, we will leverage the \"hallucination triad\" of groundedness, context relevance and answer relevance.\n",
    "\n",
    "[![Open In Colab](https://colab.research.google.com/assets/colab-badge.svg)](https://colab.research.google.com/github/truera/trulens/blob/main/trulens_eval/examples/quickstart/llama_index_quickstart.ipynb)"
   ]
  },
  {
   "attachments": {},
   "cell_type": "markdown",
   "metadata": {},
   "source": [
    "## Setup\n",
    "\n",
    "### Install dependencies\n",
    "Let's install some of the dependencies for this notebook if we don't have them already"
   ]
  },
  {
   "cell_type": "code",
   "execution_count": null,
   "metadata": {},
   "outputs": [],
   "source": [
<<<<<<< HEAD
    "# pip install trulens_eval==0.22.1 llama_index>=0.9.15post2 html2text>=2020.1.16 "
=======
    "# pip install trulens_eval==0.22.2 llama_index>=0.9.15post2 html2text>=2020.1.16 "
>>>>>>> 0d7035a5
   ]
  },
  {
   "attachments": {},
   "cell_type": "markdown",
   "metadata": {},
   "source": [
    "### Add API keys\n",
    "For this quickstart, you will need Open AI and Huggingface keys. The OpenAI key is used for embeddings and GPT, and the Huggingface key is used for evaluation."
   ]
  },
  {
   "cell_type": "code",
   "execution_count": null,
   "metadata": {},
   "outputs": [],
   "source": [
    "import os\n",
    "os.environ[\"OPENAI_API_KEY\"] = \"sk-...\""
   ]
  },
  {
   "attachments": {},
   "cell_type": "markdown",
   "metadata": {},
   "source": [
    "### Import from TruLens"
   ]
  },
  {
   "cell_type": "code",
   "execution_count": null,
   "metadata": {},
   "outputs": [],
   "source": [
    "from trulens_eval import Tru\n",
    "tru = Tru()"
   ]
  },
  {
   "attachments": {},
   "cell_type": "markdown",
   "metadata": {},
   "source": [
    "### Create Simple LLM Application\n",
    "\n",
    "This example uses LlamaIndex which internally uses an OpenAI LLM."
   ]
  },
  {
   "cell_type": "code",
   "execution_count": null,
   "metadata": {},
   "outputs": [],
   "source": [
    "from llama_index import VectorStoreIndex\n",
    "from llama_index.readers.web import SimpleWebPageReader\n",
    "\n",
    "documents = SimpleWebPageReader(\n",
    "    html_to_text=True\n",
    ").load_data([\"http://paulgraham.com/worked.html\"])\n",
    "index = VectorStoreIndex.from_documents(documents)\n",
    "\n",
    "query_engine = index.as_query_engine()"
   ]
  },
  {
   "attachments": {},
   "cell_type": "markdown",
   "metadata": {},
   "source": [
    "### Send your first request"
   ]
  },
  {
   "cell_type": "code",
   "execution_count": null,
   "metadata": {},
   "outputs": [],
   "source": [
    "response = query_engine.query(\"What did the author do growing up?\")\n",
    "print(response)"
   ]
  },
  {
   "attachments": {},
   "cell_type": "markdown",
   "metadata": {},
   "source": [
    "## Initialize Feedback Function(s)"
   ]
  },
  {
   "cell_type": "code",
   "execution_count": null,
   "metadata": {},
   "outputs": [],
   "source": [
    "import numpy as np\n",
    "\n",
    "# Initialize provider class\n",
    "from trulens_eval.feedback.provider.openai import OpenAI\n",
    "openai = OpenAI()\n",
    "\n",
    "# select context to be used in feedback. the location of context is app specific.\n",
    "from trulens_eval.app import App\n",
    "context = App.select_context(query_engine)\n",
    "\n",
    "# imports for feedback\n",
    "from trulens_eval import Feedback\n",
    "\n",
    "# Define a groundedness feedback function\n",
    "from trulens_eval.feedback import Groundedness\n",
    "grounded = Groundedness(groundedness_provider=OpenAI())\n",
    "f_groundedness = (\n",
    "    Feedback(grounded.groundedness_measure_with_cot_reasons)\n",
    "    .on(context.collect()) # collect context chunks into a list\n",
    "    .on_output()\n",
    "    .aggregate(grounded.grounded_statements_aggregator)\n",
    ")\n",
    "\n",
    "# Question/answer relevance between overall question and answer.\n",
    "f_qa_relevance = Feedback(openai.relevance).on_input_output()\n",
    "\n",
    "# Question/statement relevance between question and each context chunk.\n",
    "f_qs_relevance = (\n",
    "    Feedback(openai.qs_relevance)\n",
    "    .on_input()\n",
    "    .on(context)\n",
    "    .aggregate(np.mean)\n",
    ")"
   ]
  },
  {
   "attachments": {},
   "cell_type": "markdown",
   "metadata": {},
   "source": [
    "## Instrument app for logging with TruLens"
   ]
  },
  {
   "cell_type": "code",
   "execution_count": null,
   "metadata": {},
   "outputs": [],
   "source": [
    "from trulens_eval import TruLlama\n",
    "tru_query_engine_recorder = TruLlama(query_engine,\n",
    "    app_id='LlamaIndex_App1',\n",
    "    feedbacks=[f_groundedness, f_qa_relevance, f_qs_relevance])"
   ]
  },
  {
   "cell_type": "code",
   "execution_count": null,
   "metadata": {},
   "outputs": [],
   "source": [
    "# or as context manager\n",
    "with tru_query_engine_recorder as recording:\n",
    "    query_engine.query(\"What did the author do growing up?\")"
   ]
  },
  {
   "cell_type": "markdown",
   "metadata": {},
   "source": [
    "## Retrieve records and feedback"
   ]
  },
  {
   "cell_type": "code",
   "execution_count": null,
   "metadata": {},
   "outputs": [],
   "source": [
    "# The record of the app invocation can be retrieved from the `recording`:\n",
    "\n",
    "rec = recording.get() # use .get if only one record\n",
    "# recs = recording.records # use .records if multiple\n",
    "\n",
    "display(rec)"
   ]
  },
  {
   "cell_type": "code",
   "execution_count": null,
   "metadata": {},
   "outputs": [],
   "source": [
    "# The results of the feedback functions can be rertireved from\n",
    "# `Record.feedback_results` or using the `wait_for_feedback_result` method. The\n",
    "# results if retrieved directly are `Future` instances (see\n",
    "# `concurrent.futures`). You can use `as_completed` to wait until they have\n",
    "# finished evaluating or use the utility method:\n",
    "\n",
    "for feedback, feedback_result in rec.wait_for_feedback_results().items():\n",
    "    print(feedback.name, feedback_result.result)\n",
    "\n",
    "# See more about wait_for_feedback_results:\n",
    "# help(rec.wait_for_feedback_results)"
   ]
  },
  {
   "cell_type": "code",
   "execution_count": null,
   "metadata": {},
   "outputs": [],
   "source": [
    "records, feedback = tru.get_records_and_feedback(app_ids=[\"LlamaIndex_App1\"])\n",
    "\n",
    "records.head()"
   ]
  },
  {
   "cell_type": "code",
   "execution_count": null,
   "metadata": {},
   "outputs": [],
   "source": [
    "tru.get_leaderboard(app_ids=[\"LlamaIndex_App1\"])"
   ]
  },
  {
   "attachments": {},
   "cell_type": "markdown",
   "metadata": {},
   "source": [
    "## Explore in a Dashboard"
   ]
  },
  {
   "cell_type": "code",
   "execution_count": null,
   "metadata": {},
   "outputs": [],
   "source": [
    "tru.run_dashboard() # open a local streamlit app to explore\n",
    "\n",
    "# tru.stop_dashboard() # stop if needed"
   ]
  },
  {
   "attachments": {},
   "cell_type": "markdown",
   "metadata": {},
   "source": [
    "Alternatively, you can run `trulens-eval` from a command line in the same folder to start the dashboard."
   ]
  },
  {
   "attachments": {},
   "cell_type": "markdown",
   "metadata": {},
   "source": [
    "Note: Feedback functions evaluated in the deferred manner can be seen in the \"Progress\" page of the TruLens dashboard."
   ]
  }
 ],
 "metadata": {
  "kernelspec": {
   "display_name": "Python 3.11.4 ('agents')",
   "language": "python",
   "name": "python3"
  },
  "language_info": {
   "codemirror_mode": {
    "name": "ipython",
    "version": 3
   },
   "file_extension": ".py",
   "mimetype": "text/x-python",
   "name": "python",
   "nbconvert_exporter": "python",
   "pygments_lexer": "ipython3",
   "version": "3.11.0"
  },
  "vscode": {
   "interpreter": {
    "hash": "7d153714b979d5e6d08dd8ec90712dd93bff2c9b6c1f0c118169738af3430cd4"
   }
  }
 },
 "nbformat": 4,
 "nbformat_minor": 2
}<|MERGE_RESOLUTION|>--- conflicted
+++ resolved
@@ -31,11 +31,7 @@
    "metadata": {},
    "outputs": [],
    "source": [
-<<<<<<< HEAD
-    "# pip install trulens_eval==0.22.1 llama_index>=0.9.15post2 html2text>=2020.1.16 "
-=======
     "# pip install trulens_eval==0.22.2 llama_index>=0.9.15post2 html2text>=2020.1.16 "
->>>>>>> 0d7035a5
    ]
   },
   {
