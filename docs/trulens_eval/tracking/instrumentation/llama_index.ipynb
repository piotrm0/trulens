--- conflicted
+++ resolved
@@ -1,8 +1,6 @@
 {
  "cells": [
   {
-<<<<<<< HEAD
-=======
    "cell_type": "code",
    "execution_count": null,
    "metadata": {},
@@ -58,7 +56,6 @@
    ]
   },
   {
->>>>>>> f97917da (clear output)
    "cell_type": "markdown",
    "metadata": {},
    "source": [
@@ -357,55 +354,6 @@
    "source": [
     "## Appendix: Llama-Index Instrumented Classes and Methods\n",
     "\n",
-<<<<<<< HEAD
-    "As of `trulens_eval` version 0.20.0, TruLlama instruments the follwowing classes by default:\n",
-    "\n",
-    "* `BaseComponent`\n",
-    "* `BaseLLM`\n",
-    "* `BaseQueryEngine`\n",
-    "* `BaseRetriever`\n",
-    "* `BaseIndex`\n",
-    "* `BaseChatEngine`\n",
-    "* `Prompt`\n",
-    "* `llama_index.prompts.prompt_type.PromptType` # enum\n",
-    "* `BaseQuestionGenerator`\n",
-    "* `BaseSynthesizer`\n",
-    "* `Refine`\n",
-    "* `LLMPredictor`\n",
-    "* `LLMMetadata`\n",
-    "* `BaseLLMPredictor`\n",
-    "* `VectorStore`\n",
-    "* `ServiceContext`\n",
-    "* `PromptHelper`\n",
-    "* `BaseEmbedding`\n",
-    "* `NodeParser`\n",
-    "* `ToolMetadata`\n",
-    "* `BaseTool`\n",
-    "* `BaseMemory`\n",
-    "* `WithFeedbackFilterNodes`\n",
-    "\n",
-    "\n",
-    "TruLlama instruments the following methods:\n",
-    "* `query`\n",
-    "* `aquery`\n",
-    "* `chat`\n",
-    "* `achat`\n",
-    "* `stream_chat`\n",
-    "* `astream_chat`\n",
-    "* `complete`\n",
-    "* `stream_complete`\n",
-    "* `acomplete`\n",
-    "* `astream_complete`\n",
-    "* `__call__`\n",
-    "* `call`\n",
-    "* `acall`\n",
-    "* `put`\n",
-    "* `get_response`\n",
-    "* `predict`\n",
-    "* `retrieve`\n",
-    "* `synthesize`\n",
-    "\n",
-=======
     "The modules, classes, and methods that trulens instruments can be retrieved from\n",
     "the appropriate Instrument subclass."
    ]
@@ -524,7 +472,6 @@
    "cell_type": "markdown",
    "metadata": {},
    "source": [
->>>>>>> a8d473e4
     "### Instrumenting other classes/methods.\n",
     "Additional classes and methods can be instrumented by use of the\n",
     "`trulens_eval.instruments.Instrument` methods and decorators. Examples of\n",
@@ -578,20 +525,7 @@
     }
    ],
    "source": [
-<<<<<<< HEAD
-    "tru_query_engine_recorder.instrument.print_instrumentation()"
-   ]
-  },
-  {
-   "cell_type": "code",
-   "execution_count": null,
-   "metadata": {},
-   "outputs": [],
-   "source": [
-    "tru_query_engine_recorder.print_instrumented()"
-=======
     "tru_chat_engine_recorder.print_instrumented()"
->>>>>>> a8d473e4
    ]
   },
   {
