{
 "cells": [
  {
   "cell_type": "code",
   "execution_count": null,
   "metadata": {},
   "outputs": [],
   "source": [
    "from trulens_eval import Tru\n",
    "from trulens_eval import TruChain\n",
    "\n",
    "tru = Tru()"
   ]
  },
  {
   "attachments": {},
   "cell_type": "markdown",
   "metadata": {},
   "source": [
    "This example uses LangChain and OpenAI, but the same process can be followed with any framework and model provider."
   ]
  },
  {
   "cell_type": "code",
   "execution_count": null,
   "metadata": {},
   "outputs": [],
   "source": [
    "# imports from LangChain to build app\n",
    "from langchain import PromptTemplate\n",
    "from langchain.chains import LLMChain\n",
    "from langchain.chat_models import ChatOpenAI\n",
    "from langchain.prompts.chat import ChatPromptTemplate\n",
    "from langchain.prompts.chat import HumanMessagePromptTemplate\n",
    "\n",
<<<<<<< HEAD
    "# Set your API key as an environmental variable\n",
    "from trulens_eval.keys import check_keys\n",
    "\n",
    "check_keys(\n",
    "    OPENAI_API_KEY=\"to fill in\",\n",
    "    HUGGINGFACE_API_KEY=\"to fill in\"\n",
    ")"
=======
    "import os\n",
    "os.environ[\"OPENAI_API_KEY\"] = \"...\"\n",
    "os.environ[\"HUGGINGFACE_API_KEY\"] = \"...\""
>>>>>>> 83b2cc62
   ]
  },
  {
   "cell_type": "code",
   "execution_count": null,
   "metadata": {},
   "outputs": [],
   "source": [
    "# create LLM chain\n",
    "full_prompt = HumanMessagePromptTemplate(\n",
    "    prompt=PromptTemplate(\n",
    "        template=\"Provide a helpful response with relevant background information for the following: {prompt}\",\n",
    "            input_variables=[\"prompt\"],\n",
    "        )\n",
    "    )\n",
    "chat_prompt_template = ChatPromptTemplate.from_messages([full_prompt])\n",
    "\n",
    "chat = ChatOpenAI(model_name='gpt-3.5-turbo', temperature=0.9)\n",
    "\n",
    "chain = LLMChain(llm=chat, prompt=chat_prompt_template)"
   ]
  },
  {
   "attachments": {},
   "cell_type": "markdown",
   "metadata": {},
   "source": [
    "Now that we created an LLM chain, we can set up our first feedback function. Here, we'll create a feedback function for language matching. After we've created the feedback function, we can include it in the TruChain wrapper. Now, whenever our wrapped chain is used we'll log both the metadata and feedback."
   ]
  },
  {
   "cell_type": "code",
   "execution_count": null,
   "metadata": {},
   "outputs": [],
   "source": [
    "# create a feedback function\n",
    "\n",
    "from trulens_eval.feedback import Feedback, Huggingface"
   ]
  },
  {
   "cell_type": "code",
   "execution_count": null,
   "metadata": {},
   "outputs": [],
   "source": [
    "# Initialize HuggingFace-based feedback function collection class:\n",
    "hugs = Huggingface()\n",
    "\n",
    "# Define a language match feedback function using HuggingFace.\n",
    "f_lang_match = Feedback(hugs.language_match).on_input_output()\n",
    "# By default this will check language match on the main app input and main app\n",
    "# output.\n",
    "\n",
    "# wrap your chain with TruChain\n",
    "truchain = TruChain(\n",
    "    chain,\n",
    "    app_id='Chain1_ChatApplication',\n",
    "    feedbacks=[f_lang_match]\n",
    ")\n",
    "# Note: any `feedbacks` specified here will be evaluated and logged whenever the chain is used.\n",
    "truchain(\"que hora es?\")"
   ]
  },
  {
   "attachments": {},
   "cell_type": "markdown",
   "metadata": {},
   "source": [
    "Now you can explore your LLM-based application!\n",
    "\n",
    "Doing so will help you understand how your LLM application is performing at a glance. As you iterate new versions of your LLM application, you can compare their performance across all of the different quality metrics you've set up. You'll also be able to view evaluations at a record level, and explore the chain metadata for each record."
   ]
  },
  {
   "cell_type": "code",
   "execution_count": null,
   "metadata": {},
   "outputs": [],
   "source": [
    "tru.run_dashboard() # open a Streamlit app to explore"
   ]
  },
  {
   "attachments": {},
   "cell_type": "markdown",
   "metadata": {},
   "source": [
    "For more information, see [TruLens-Eval Documentation](https://www.trulens.org/trulens_eval/quickstart/)."
   ]
  }
 ],
 "metadata": {
  "kernelspec": {
   "display_name": "Python 3 (ipykernel)",
   "language": "python",
   "name": "python3"
  },
  "language_info": {
   "codemirror_mode": {
    "name": "ipython",
    "version": 3
   },
   "file_extension": ".py",
   "mimetype": "text/x-python",
   "name": "python",
   "nbconvert_exporter": "python",
   "pygments_lexer": "ipython3",
   "version": "3.11.3"
  },
  "vscode": {
   "interpreter": {
    "hash": "d5737f6101ac92451320b0e41890107145710b89f85909f3780d702e7818f973"
   }
  }
 },
 "nbformat": 4,
 "nbformat_minor": 2
}<|MERGE_RESOLUTION|>--- conflicted
+++ resolved
@@ -33,19 +33,9 @@
     "from langchain.prompts.chat import ChatPromptTemplate\n",
     "from langchain.prompts.chat import HumanMessagePromptTemplate\n",
     "\n",
-<<<<<<< HEAD
-    "# Set your API key as an environmental variable\n",
-    "from trulens_eval.keys import check_keys\n",
-    "\n",
-    "check_keys(\n",
-    "    OPENAI_API_KEY=\"to fill in\",\n",
-    "    HUGGINGFACE_API_KEY=\"to fill in\"\n",
-    ")"
-=======
     "import os\n",
     "os.environ[\"OPENAI_API_KEY\"] = \"...\"\n",
     "os.environ[\"HUGGINGFACE_API_KEY\"] = \"...\""
->>>>>>> 83b2cc62
    ]
   },
   {
